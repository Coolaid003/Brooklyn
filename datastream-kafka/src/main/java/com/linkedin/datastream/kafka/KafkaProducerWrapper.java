/**
 *  Copyright 2019 LinkedIn Corporation. All rights reserved.
 *  Licensed under the BSD 2-Clause License. See the LICENSE file in the project root for license information.
 *  See the NOTICE file in the project root for additional information regarding copyright ownership.
 */
package com.linkedin.datastream.kafka;

import java.time.Duration;
import java.util.ArrayList;
import java.util.Collections;
import java.util.List;
import java.util.Optional;
import java.util.Properties;
import java.util.Set;
import java.util.concurrent.CompletableFuture;
import java.util.concurrent.ConcurrentHashMap;
import java.util.concurrent.TimeUnit;
import java.util.concurrent.atomic.AtomicInteger;
import java.util.function.Supplier;

import org.apache.commons.lang.exception.ExceptionUtils;
import org.apache.kafka.clients.producer.Callback;
import org.apache.kafka.clients.producer.Producer;
import org.apache.kafka.clients.producer.ProducerConfig;
import org.apache.kafka.clients.producer.ProducerRecord;
import org.apache.kafka.clients.producer.RecordMetadata;
import org.apache.kafka.common.KafkaException;
import org.apache.kafka.common.Metric;
import org.apache.kafka.common.MetricName;
import org.apache.kafka.common.errors.InterruptException;
import org.apache.kafka.common.errors.TimeoutException;
import org.slf4j.Logger;
import org.slf4j.LoggerFactory;

import com.google.common.annotations.VisibleForTesting;
import com.google.common.util.concurrent.RateLimiter;

import com.linkedin.datastream.common.CompletableFutureUtils;
import com.linkedin.datastream.common.DatastreamRuntimeException;
import com.linkedin.datastream.common.DatastreamTransientException;
import com.linkedin.datastream.common.ReflectionUtils;
import com.linkedin.datastream.common.VerifiableProperties;
import com.linkedin.datastream.kafka.factory.KafkaProducerFactory;
import com.linkedin.datastream.kafka.factory.SimpleKafkaProducerFactory;
import com.linkedin.datastream.metrics.BrooklinGaugeInfo;
import com.linkedin.datastream.metrics.BrooklinMeterInfo;
import com.linkedin.datastream.metrics.BrooklinMetricInfo;
import com.linkedin.datastream.metrics.DynamicMetricsManager;
import com.linkedin.datastream.metrics.MetricsAware;
import com.linkedin.datastream.server.DatastreamTask;

import static com.linkedin.datastream.connectors.CommonConnectorMetrics.AGGREGATE;
import static com.linkedin.datastream.kafka.factory.KafkaProducerFactory.DOMAIN_PRODUCER;


class KafkaProducerWrapper<K, V> {
  private static final String CLASS_NAME = KafkaProducerWrapper.class.getSimpleName();
  private static final String PRODUCER_ERROR = "producerError";
  @VisibleForTesting
  static final String PRODUCER_COUNT = "producerCount";

  private static final AtomicInteger NUM_PRODUCERS = new AtomicInteger();
  private static final Supplier<Integer> PRODUCER_GAUGE = NUM_PRODUCERS::get;

  private static final int TIME_OUT = 2000;
  private static final int MAX_SEND_ATTEMPTS = 10;
  private static final int SEND_TIME_OUT = 5000;
  private static final int FLUSH_TIME_OUT = 10 * 60 * 1000;

  private final Logger _log;
  private final long _sendFailureRetryWaitTimeMs;

  private final String _clientId;
  private final Properties _props;

  // Set of datastream tasks assigned to the producer
  private final Set<DatastreamTask> _tasks = ConcurrentHashMap.newKeySet();

  // Producer is lazily initialized during the first send call.
  // Also, can be nullified in case of exceptions, and recreated by subsequent send calls.
  // Mark as volatile as it is mutable and used by different threads
  private volatile Producer<K, V> _kafkaProducer;

  private final KafkaProducerFactory<K, V> _producerFactory;

  // Limiter to control how fast producers are re-created after failures.
  // Note that there is no delay the first time the producer is created,
  // but subsequent calls will be limited to 1 every 10 seconds by default.
  // The reason is to give time to the Kafka producer to release resources and
  // close threads before creating a new one.
  private static final Double DEFAULT_RATE_LIMITER = 0.1;
  private final RateLimiter _rateLimiter;

  // Default producer configuration for no data loss pipeline.
  private static final String DEFAULT_PRODUCER_ACKS_CONFIG_VALUE = "all";
  private static final String DEFAULT_MAX_BLOCK_MS_CONFIG_VALUE = String.valueOf(Integer.MAX_VALUE);
  private static final String DEFAULT_MAX_IN_FLIGHT_REQUESTS_PER_CONNECTION_VALUE = "1";

  private static final long DEFAULT_SEND_FAILURE_RETRY_WAIT_MS = Duration.ofSeconds(5).toMillis();

  private static final String CFG_SEND_FAILURE_RETRY_WAIT_MS = "send.failure.retry.wait.time.ms";
  private static final String CFG_KAFKA_PRODUCER_FACTORY = "kafkaProducerFactory";
  private static final String CFG_RATE_LIMITER_CFG = "producerRateLimiter";

  private final DynamicMetricsManager _dynamicMetricsManager;
  private final String _metricsNamesPrefix;

  KafkaProducerWrapper(String logSuffix, Properties props) {
    this(logSuffix, props, null);
  }

  KafkaProducerWrapper(String logSuffix, Properties props, String metricsNamesPrefix) {
    _log = LoggerFactory.getLogger(String.format("%s:%s", KafkaTransportProvider.class, logSuffix));

    if (!props.containsKey(ProducerConfig.BOOTSTRAP_SERVERS_CONFIG)) {
      throw new RuntimeException("Bootstrap servers are not set");
    }

    VerifiableProperties transportProviderProperties = new VerifiableProperties(props);

    _dynamicMetricsManager = DynamicMetricsManager.getInstance();
    _metricsNamesPrefix = metricsNamesPrefix == null ? CLASS_NAME : metricsNamesPrefix + CLASS_NAME;
    _dynamicMetricsManager.registerGauge(_metricsNamesPrefix, AGGREGATE, PRODUCER_COUNT, PRODUCER_GAUGE);

    _clientId = transportProviderProperties.getProperty(ProducerConfig.CLIENT_ID_CONFIG);
    if (_clientId == null || _clientId.isEmpty()) {
      _log.warn("Client Id is either null or empty");
    }

    _sendFailureRetryWaitTimeMs =
        transportProviderProperties.getLong(CFG_SEND_FAILURE_RETRY_WAIT_MS, DEFAULT_SEND_FAILURE_RETRY_WAIT_MS);

    _rateLimiter =
        RateLimiter.create(transportProviderProperties.getDouble(CFG_RATE_LIMITER_CFG, DEFAULT_RATE_LIMITER));

    _props = props;

    String kafkaProducerFactoryName = transportProviderProperties.getString(CFG_KAFKA_PRODUCER_FACTORY,
        SimpleKafkaProducerFactory.class.getCanonicalName());
    _producerFactory = ReflectionUtils.createInstance(kafkaProducerFactoryName);

    populateDefaultProducerConfigs();
  }

  private void populateDefaultProducerConfigs() {
    _props.putIfAbsent(DOMAIN_PRODUCER + "." + ProducerConfig.ACKS_CONFIG, DEFAULT_PRODUCER_ACKS_CONFIG_VALUE);
    _props.putIfAbsent(DOMAIN_PRODUCER + "." + ProducerConfig.MAX_BLOCK_MS_CONFIG, DEFAULT_MAX_BLOCK_MS_CONFIG_VALUE);
    _props.putIfAbsent(DOMAIN_PRODUCER + "." + ProducerConfig.MAX_IN_FLIGHT_REQUESTS_PER_CONNECTION,
        DEFAULT_MAX_IN_FLIGHT_REQUESTS_PER_CONNECTION_VALUE);
  }

  private Optional<Producer<K, V>> maybeGetKafkaProducer(DatastreamTask task) {
    Producer<K, V> producer = _kafkaProducer;
    if (producer == null) {
      producer = initializeProducer(task);
    }
    return Optional.ofNullable(producer);
  }

  void assignTask(DatastreamTask task) {
    _tasks.add(task);
  }

  void unassignTask(DatastreamTask task) {
    _tasks.remove(task);
  }

  int getTasksSize() {
    return _tasks.size();
  }

  /**
   * Must be synchronized to avoid creating duplicate producers when multiple concurrent
   * sends are in-flight and _kafkaProducer has been set to null as a result of previous
   * producer exception.
   */
  private synchronized Producer<K, V> initializeProducer(DatastreamTask task) {
    if (!_tasks.contains(task)) {
      _log.warn("Task {} has been unassigned for producer, abort the sending ", task);
      return null;
    } else {
      if (_kafkaProducer == null) {
        _rateLimiter.acquire();
        _kafkaProducer = createKafkaProducer();
        NUM_PRODUCERS.incrementAndGet();
      }
    }
    return _kafkaProducer;
  }

<<<<<<< HEAD
  /**
   * There are two known cases that lead to IllegalStateException and we should retry:
   *   (1) number of brokers is less than minISR
   *   (2) producer is closed in generateSendFailure by another thread
   *   (3) For either condition, we should retry as broker comes back healthy or producer is recreated
   */
=======
  @VisibleForTesting
  Producer<K, V> createKafkaProducer() {
    return _producerFactory.createProducer(_props);
  }

>>>>>>> 9a50e30f
  void send(DatastreamTask task, ProducerRecord<K, V> producerRecord, Callback onComplete)
      throws InterruptedException {
    boolean retry = true;
    int numberOfAttempts = 0;

    while (retry) {
      try {
        numberOfAttempts++;

        maybeGetKafkaProducer(task).ifPresent(
            p -> CompletableFutureUtils.within(produceMessage(p, producerRecord), Duration.ofMillis(SEND_TIME_OUT))
                .thenAccept(m -> onComplete.onCompletion(m, null))
                .exceptionally(completionEx -> {
                  Throwable cause = completionEx.getCause();
                  if (cause instanceof KafkaClientException) {
                    KafkaClientException ex = (KafkaClientException) cause;
                    onComplete.onCompletion(ex.getMetadata(), (Exception) ex.getCause());
                  } else if (cause instanceof java.util.concurrent.TimeoutException) {
                    _log.warn("KafkaProducerWrapper send timed out. The destination topic may be unavailable.");
                    onComplete.onCompletion(null, (java.util.concurrent.TimeoutException) cause);
                  }
                  return null;
                }));

        retry = false;
      } catch (TimeoutException ex) {
        _log.warn("Kafka producer buffer is full, retry in {} ms.", _sendFailureRetryWaitTimeMs, ex);
        Thread.sleep(_sendFailureRetryWaitTimeMs);
      } catch (IllegalStateException ex) {
        // The following exception should be quite rare as most exceptions will be throw async callback
        _log.warn("Either send is called on a closed producer or broker count is less than minISR, retry in {} ms.",
            _sendFailureRetryWaitTimeMs, ex);
      } catch (KafkaException ex) {
        Throwable rootCause = ExceptionUtils.getRootCause(ex);
        if (numberOfAttempts > MAX_SEND_ATTEMPTS ||
            (rootCause instanceof Error || rootCause instanceof RuntimeException)) {
          // Set a max_send_attempts for KafkaException as it may be non-recoverable
          _log.error("Send failed for partition {} with a non retriable exception", producerRecord.partition(), ex);
          throw generateSendFailure(ex);
        } else {
          // The exception might be recoverable. Retry will be attempted
          _log.warn("Send failed for partition {} with retriable exception, retry {} out of {} in {} ms.",
              producerRecord.partition(), numberOfAttempts, MAX_SEND_ATTEMPTS, _sendFailureRetryWaitTimeMs, ex);
          Thread.sleep(_sendFailureRetryWaitTimeMs);
        }
      } catch (Exception ex) {
        _log.error("Send failed for partition {} with an exception", producerRecord.partition(), ex);
        throw generateSendFailure(ex);
      }
    }
  }

  private CompletableFuture<RecordMetadata> produceMessage(Producer<K, V> producer, ProducerRecord<K, V> record) {
    CompletableFuture<RecordMetadata> future = new CompletableFuture<>();

    producer.send(record, (metadata, exception) -> {
      if (exception == null) {
        future.complete(metadata);
      } else {
        future.completeExceptionally(new KafkaClientException(metadata, exception));
      }
    });

    return future;
  }


  private synchronized void shutdownProducer() {
    Producer<K, V> producer = _kafkaProducer;
    // Nullify first to prevent subsequent send() to use
    // the current producer which is being shutdown.
    _kafkaProducer = null;
    if (producer != null) {
      producer.close(TIME_OUT, TimeUnit.MILLISECONDS);
      NUM_PRODUCERS.decrementAndGet();
    }
  }

  private DatastreamRuntimeException generateSendFailure(Exception exception) {
    _dynamicMetricsManager.createOrUpdateMeter(_metricsNamesPrefix, AGGREGATE, PRODUCER_ERROR, 1);
    if (exception instanceof IllegalStateException) {
      _log.warn("sent failure transiently, exception: ", exception);
      return new DatastreamTransientException(exception);
    } else {
      _log.warn("sent failure, restart producer, exception: ", exception);
      shutdownProducer();
      return new DatastreamRuntimeException(exception);
    }
  }

  synchronized void flush() {
    if (_kafkaProducer != null) {
<<<<<<< HEAD
      CompletableFutureUtils.within(CompletableFuture.runAsync(() -> _kafkaProducer.flush()),
          Duration.ofMillis(FLUSH_TIME_OUT)).join();
=======
      try {
        _kafkaProducer.flush();
      } catch (InterruptException e) {
        // The KafkaProducer object should not be reused on an interrupted flush
        _log.warn("Kafka producer flush interrupted, closing producer {}.", _kafkaProducer);
        shutdownProducer();
        throw e;
      }
>>>>>>> 9a50e30f
    }
  }

  synchronized void close(DatastreamTask task) {
    _tasks.remove(task);
    if (_kafkaProducer != null && _tasks.isEmpty()) {
      shutdownProducer();
    }
  }

  static List<BrooklinMetricInfo> getMetricDetails(String metricsNamesPrefix) {
    String prefix = metricsNamesPrefix == null ? CLASS_NAME + MetricsAware.KEY_REGEX
        : metricsNamesPrefix + CLASS_NAME + MetricsAware.KEY_REGEX;

    List<BrooklinMetricInfo> metrics = new ArrayList<>();
    metrics.add(new BrooklinMeterInfo(prefix + PRODUCER_ERROR));
    metrics.add(new BrooklinGaugeInfo(prefix + PRODUCER_COUNT));
    return Collections.unmodifiableList(metrics);
  }

  @VisibleForTesting
  Properties getProperties() {
    Properties props = new Properties();
    props.putAll(_props);
    return props;
  }

  public String getClientId() {
    return _clientId;
  }

  /**
   * Get the metrics value from producer for monitoring
   */
  public Optional<Double> getProducerMetricValue(MetricName metricName) {
    return Optional.ofNullable(_kafkaProducer).map(p -> p.metrics().get(metricName)).map(Metric::value);
  }
}<|MERGE_RESOLUTION|>--- conflicted
+++ resolved
@@ -188,20 +188,17 @@
     return _kafkaProducer;
   }
 
-<<<<<<< HEAD
-  /**
-   * There are two known cases that lead to IllegalStateException and we should retry:
-   *   (1) number of brokers is less than minISR
-   *   (2) producer is closed in generateSendFailure by another thread
-   *   (3) For either condition, we should retry as broker comes back healthy or producer is recreated
-   */
-=======
   @VisibleForTesting
   Producer<K, V> createKafkaProducer() {
     return _producerFactory.createProducer(_props);
   }
-
->>>>>>> 9a50e30f
+  
+ /**
+  * There are two known cases that lead to IllegalStateException and we should retry:
+  *   (1) number of brokers is less than minISR
+  *   (2) producer is closed in generateSendFailure by another thread
+  *   (3) For either condition, we should retry as broker comes back healthy or producer is recreated
+  */
   void send(DatastreamTask task, ProducerRecord<K, V> producerRecord, Callback onComplete)
       throws InterruptedException {
     boolean retry = true;
@@ -294,19 +291,15 @@
 
   synchronized void flush() {
     if (_kafkaProducer != null) {
-<<<<<<< HEAD
-      CompletableFutureUtils.within(CompletableFuture.runAsync(() -> _kafkaProducer.flush()),
+      try {
+        CompletableFutureUtils.within(CompletableFuture.runAsync(() -> _kafkaProducer.flush()),
           Duration.ofMillis(FLUSH_TIME_OUT)).join();
-=======
-      try {
-        _kafkaProducer.flush();
       } catch (InterruptException e) {
         // The KafkaProducer object should not be reused on an interrupted flush
         _log.warn("Kafka producer flush interrupted, closing producer {}.", _kafkaProducer);
         shutdownProducer();
         throw e;
       }
->>>>>>> 9a50e30f
     }
   }
 
