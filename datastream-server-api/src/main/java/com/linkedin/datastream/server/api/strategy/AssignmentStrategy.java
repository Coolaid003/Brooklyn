/**
 *  Copyright 2019 LinkedIn Corporation. All rights reserved.
 *  Licensed under the BSD 2-Clause License. See the LICENSE file in the project root for license information.
 *  See the NOTICE file in the project root for additional information regarding copyright ownership.
 */
package com.linkedin.datastream.server.api.strategy;

import java.util.List;
import java.util.Map;
import java.util.Set;

import com.linkedin.datastream.server.DatastreamGroup;
import com.linkedin.datastream.server.DatastreamGroupPartitionsMetadata;
import com.linkedin.datastream.server.DatastreamTask;


/**
 * Abstraction to allow defining different strategies for:
 * <ol>
 *   <li>
 *     breaking down a {@link com.linkedin.datastream.common.Datastream} into one or more {@link DatastreamTask}s
 *   </li>
 *   <li>
 *     distributing {@link DatastreamTask}s among the available {@link com.linkedin.datastream.server.Coordinator}
 *     instances
 *   </li>
 * </ol>
 */
public interface AssignmentStrategy {
  /**
   * Assign a list of datastreams to a list of instances, and return a map from instances-> list of streams.
   * Each connector is associated with one implementation of the AssignmentStrategy, and it is only called
   * by the Coordinator Leader.
   *
   * <p>The <i>assign</i> method takes as input the current list of live instances, current list of
   * Datastreams, and optionally the current assignment, returns a new assignment.
   *
   * <p>Note that the output is a map from instance to list of DatastreamTask instead of Datastream.
   * {@link DatastreamTask} is the minimum assignable element of Datastream.
   * This makes it possible to split a Datastream into multiple assignable DatastreamTasks so that they
   * can be assigned to multiple instances, and hence allowing load balancing. For example, the Oracle
   * bootstrap Datastream can be split into multiple instances of DatastreamTask, one per partition,
   * if the bootstrap files are hosted on HDFS. This allows the concurrent processing of the partitions
   * to maximize the network IO.
   *
   * @param datastreams all data streams defined in Datastream Management Service to be assigned
   * @param instances all live instances
   * @param currentAssignment existing assignment
   */
  Map<String, Set<DatastreamTask>> assign(List<DatastreamGroup> datastreams, List<String> instances,
      Map<String, Set<DatastreamTask>> currentAssignment);


  /**
   * Assign partition for a particular datastream group to all the tasks in current assignment
<<<<<<< HEAD
   * It return a map from instance -> tasks map with partition info stored in the task
   * This interface needs to implemented if the Brooklin Coordinator is going to perform the
=======
   * It returns a map from instance -> tasks map with partition info stored in the task
   * This interface needs to be implemented if the Brooklin Coordinator is going to perform the
>>>>>>> acc006c5
   * partition assignment.
   *
   *
   * @param currentAssignment the old assignment for all the datastream groups across all instances
   * @param datastreamPartitions the subscribed partitions for the particular datastream group
   * @return new assignment mapping
   */
  default Map<String, Set<DatastreamTask>> assignPartitions(Map<String,
      Set<DatastreamTask>> currentAssignment, DatastreamGroupPartitionsMetadata datastreamPartitions) {
    return currentAssignment;
  }
<<<<<<< HEAD

  /**
   * Move a partition for a datastream group according to the targetAssignment. As we are only allowed to mutate the
   * task once. It follow the steps
   * Step 1) get the partitions that to be moved, and get their source task
   * Step 2) If the instance is the instance we want to move, we figure the task that we want to assign the task
   * Step 3) We mutate and compute new task if they belongs to these source tasks or if they are the
   * target task we want to move to
   *
   * @param currentAssignment the old assignment
   * @param targetAssignment the target assignment retrieved from Zookeeper
   * @param partitionsMetadata the subscribed partitions metadata received from connector
   * @return new assignment
   */
  default Map<String, Set<DatastreamTask>> movePartitions(Map<String, Set<DatastreamTask>> currentAssignment,
      Map<String, Set<String>> targetAssignment, DatastreamGroupPartitionsMetadata partitionsMetadata) {
    return currentAssignment;
  }
=======
>>>>>>> acc006c5
}<|MERGE_RESOLUTION|>--- conflicted
+++ resolved
@@ -53,13 +53,8 @@
 
   /**
    * Assign partition for a particular datastream group to all the tasks in current assignment
-<<<<<<< HEAD
-   * It return a map from instance -> tasks map with partition info stored in the task
-   * This interface needs to implemented if the Brooklin Coordinator is going to perform the
-=======
    * It returns a map from instance -> tasks map with partition info stored in the task
    * This interface needs to be implemented if the Brooklin Coordinator is going to perform the
->>>>>>> acc006c5
    * partition assignment.
    *
    *
@@ -71,7 +66,6 @@
       Set<DatastreamTask>> currentAssignment, DatastreamGroupPartitionsMetadata datastreamPartitions) {
     return currentAssignment;
   }
-<<<<<<< HEAD
 
   /**
    * Move a partition for a datastream group according to the targetAssignment. As we are only allowed to mutate the
@@ -90,6 +84,4 @@
       Map<String, Set<String>> targetAssignment, DatastreamGroupPartitionsMetadata partitionsMetadata) {
     return currentAssignment;
   }
-=======
->>>>>>> acc006c5
 }