--- conflicted
+++ resolved
@@ -320,7 +320,12 @@
     return new ActionResult<>(HttpStatus.S_200_OK);
   }
 
-<<<<<<< HEAD
+  /**
+   * Stop a datastream
+   * @param pathKeys resource key containing the datastream name
+   * @param force whether or not to resume all datastreams within the given datastream's group
+   * @return result HTTP status
+   */
   @Action(name = "stop", resourceLevel = ResourceLevel.ENTITY)
   public ActionResult<Void> stop(@PathKeysParam PathKeys pathKeys,
       @ActionParam("force") @Optional("false") boolean force) {
@@ -361,14 +366,12 @@
     return new ActionResult<>(HttpStatus.S_200_OK);
   }
 
-=======
   /**
    * Resume a datastream
    * @param pathKeys resource key containing the datastream name
    * @param force whether or not to resume all datastreams within the given datastream's group
    * @return result HTTP status
    */
->>>>>>> 0de29d15
   @Action(name = "resume", resourceLevel = ResourceLevel.ENTITY)
   public ActionResult<Void> resume(@PathKeysParam PathKeys pathKeys,
       @ActionParam("force") @Optional("false") boolean force) {
