--- conflicted
+++ resolved
@@ -587,34 +587,20 @@
     TestHookConnector connector1 = createConnectorWithPartitionListener("connector1", testConnectorType, partitions, initialDelays);
 
     //Question why the multicast strategy is within one coordinator rather than shared between list of coordinators
-<<<<<<< HEAD
-    instance1.addConnector(testConnectorType, connector1, new StickyPartitionAssignmentStrategy(Optional.of(4), Optional.of(2)), false,
-        new SourceBasedDeduper(), null);
-=======
     instance1.addConnector(testConnectorType, connector1, new StickyPartitionAssignmentStrategy(Optional.of(4),
             Optional.of(2), Optional.empty()), false, new SourceBasedDeduper(), null);
->>>>>>> acc006c5
     instance1.start();
 
     Coordinator instance2 = createCoordinator(_zkConnectionString, testCluster);
     TestHookConnector connector2 = createConnectorWithPartitionListener("connector2", testConnectorType, partitions, initialDelays);
-<<<<<<< HEAD
-    instance2.addConnector(testConnectorType, connector2, new StickyPartitionAssignmentStrategy(Optional.of(4), Optional.of(2)), false,
-        new SourceBasedDeduper(), null);
-=======
     instance2.addConnector(testConnectorType, connector2, new StickyPartitionAssignmentStrategy(Optional.of(4),
             Optional.of(2), Optional.empty()), false, new SourceBasedDeduper(), null);
->>>>>>> acc006c5
     instance2.start();
 
     Coordinator instance3 = createCoordinator(_zkConnectionString, testCluster);
     TestHookConnector connector3 = createConnectorWithPartitionListener("connector3", testConnectorType, partitions, initialDelays);
-<<<<<<< HEAD
-    instance3.addConnector(testConnectorType, connector3, new StickyPartitionAssignmentStrategy(Optional.of(4), Optional.of(2)), false,
-=======
     instance3.addConnector(testConnectorType, connector3, new StickyPartitionAssignmentStrategy(Optional.of(4),
             Optional.of(2), Optional.empty()), false,
->>>>>>> acc006c5
         new SourceBasedDeduper(), null);
     instance3.start();
 
@@ -633,17 +619,10 @@
 
     Assert.assertTrue(
         PollUtils.poll(() -> {
-<<<<<<< HEAD
-          //Verify all the partitions are assigned
-          Map<String, List<String>> assignment2 = collectDatastreamPartitions(connectors);
-          return assignment2.get("datastream1").size() == partitions1.size() && assignment2.get("datastream2").size() == partitions2.size();
-        }, interval, WAIT_TIMEOUT_MS));
-=======
       //Verify all the partitions are assigned
       Map<String, List<String>> assignment2 = collectDatastreamPartitions(connectors);
       return assignment2.get("datastream1").size() == partitions1.size() && assignment2.get("datastream2").size() == partitions2.size();
     }, interval, WAIT_TIMEOUT_MS));
->>>>>>> acc006c5
     instance1.stop();
     instance2.stop();
     instance3.stop();
