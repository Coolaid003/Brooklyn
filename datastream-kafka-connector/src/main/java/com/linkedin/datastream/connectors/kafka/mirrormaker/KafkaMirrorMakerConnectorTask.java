--- conflicted
+++ resolved
@@ -278,21 +278,6 @@
           new KafkaMirrorMakerCheckpoint(datastreamProducerRecord.getCheckpoint());
       String topic = sourceCheckpoint.getTopic();
       int partition = sourceCheckpoint.getPartition();
-<<<<<<< HEAD
-      _flushlessProducer.send(datastreamProducerRecord, topic, partition, sourceCheckpoint.getOffset(),
-          ((metadata, exception) -> {
-            if (exception != null) {
-              LOG.warn(String.format("Detected exception being throw from flushless send callback for source "
-                      + "topic-partition: %s with metadata: %s, exception: ", srcTopicPartition, metadata), exception);
-              updateSendFailureTopicPartitionExceptionMap(srcTopicPartition, exception);
-            } else {
-              _consumerMetrics.updateBytesProcessedRate(numBytes);
-            }
-            if (sendCallback != null) {
-              sendCallback.onCompletion(metadata, exception);
-            }
-          }));
-=======
       try {
         _flushlessProducer.send(datastreamProducerRecord, topic, partition, sourceCheckpoint.getOffset(), ((metadata, exception) -> {
           if (exception != null) {
@@ -312,7 +297,6 @@
         commitSafeOffsets(_consumer);
         throw e;
       }
->>>>>>> 3655996e
       if (_flowControlEnabled) {
         TopicPartition tp = new TopicPartition(topic, partition);
         long inFlightMessageCount = _flushlessProducer.getInFlightCount(topic, partition);
