/**
 *  Copyright 2019 LinkedIn Corporation. All rights reserved.
 *  Licensed under the BSD 2-Clause License. See the LICENSE file in the project root for license information.
 *  See the NOTICE file in the project root for additional information regarding copyright ownership.
 */
package com.linkedin.datastream.connectors.kafka.mirrormaker;

import java.time.Duration;
import java.time.Instant;
import java.util.ArrayList;
import java.util.Collection;
import java.util.Collections;
import java.util.HashMap;
import java.util.List;
import java.util.Map;
import java.util.Optional;
import java.util.Properties;
import java.util.Set;
import java.util.regex.Pattern;
import java.util.stream.Collectors;

import org.I0Itec.zkclient.exception.ZkInterruptedException;
import org.apache.commons.lang3.StringUtils;
import org.apache.kafka.clients.consumer.Consumer;
import org.apache.kafka.clients.consumer.ConsumerConfig;
import org.apache.kafka.clients.consumer.ConsumerRecord;
import org.apache.kafka.clients.consumer.ConsumerRecords;
import org.apache.kafka.clients.consumer.OffsetAndMetadata;
import org.apache.kafka.common.TopicPartition;
import org.apache.kafka.common.record.TimestampType;
import org.slf4j.Logger;
import org.slf4j.LoggerFactory;

import com.google.common.annotations.VisibleForTesting;

import com.linkedin.datastream.common.BrooklinEnvelope;
import com.linkedin.datastream.common.BrooklinEnvelopeMetadataConstants;
import com.linkedin.datastream.common.DatastreamConstants;
import com.linkedin.datastream.common.DatastreamMetadataConstants;
import com.linkedin.datastream.common.DatastreamRuntimeException;
import com.linkedin.datastream.common.ReflectionUtils;
import com.linkedin.datastream.common.VerifiableProperties;
import com.linkedin.datastream.connectors.kafka.AbstractKafkaBasedConnectorTask;
import com.linkedin.datastream.connectors.kafka.GroupIdConstructor;
import com.linkedin.datastream.connectors.kafka.KafkaBasedConnectorConfig;
import com.linkedin.datastream.connectors.kafka.KafkaBrokerAddress;
import com.linkedin.datastream.connectors.kafka.KafkaConnectionString;
import com.linkedin.datastream.connectors.kafka.KafkaDatastreamStatesResponse;
import com.linkedin.datastream.connectors.kafka.PausedSourcePartitionMetadata;
import com.linkedin.datastream.connectors.kafka.TopicPartitionUtil;
import com.linkedin.datastream.kafka.factory.KafkaConsumerFactory;
import com.linkedin.datastream.metrics.BrooklinCounterInfo;
import com.linkedin.datastream.metrics.BrooklinGaugeInfo;
import com.linkedin.datastream.metrics.BrooklinMeterInfo;
import com.linkedin.datastream.metrics.BrooklinMetricInfo;
import com.linkedin.datastream.metrics.DynamicMetricsManager;
import com.linkedin.datastream.metrics.MetricsAware;
import com.linkedin.datastream.server.DatastreamProducerRecord;
import com.linkedin.datastream.server.DatastreamProducerRecordBuilder;
import com.linkedin.datastream.server.DatastreamTask;
import com.linkedin.datastream.server.FlushlessEventProducerHandler;
import com.linkedin.datastream.server.api.transport.SendCallback;


/**
 * KafkaMirrorMakerConnectorTask consumes from Kafka using regular expression pattern subscription. This means that the
 * task is consuming from multiple topics at once. When a new topic falls into the subscription, the task should
 * create the topic in the destination before attempting to produce to it.
 *
 * This task is responsible for specifying the destination for every DatastreamProducerRecord it sends downstream. As
 * such, the Datastream destination connection string should be a format String, where "%s" should be replaced by the
 * specific topic to send to.
 *
 * If flushless mode is enabled, the task will not invoke flush on the producer unless shutdown is requested. In
 * flushless mode, task keeps track of the safe checkpoints for each source partition and only commits offsets that were
 * acknowledged in the producer callback. Flow control can only be used in flushless mode.
 */
public class KafkaMirrorMakerConnectorTask extends AbstractKafkaBasedConnectorTask {

  private static final Logger LOG = LoggerFactory.getLogger(KafkaMirrorMakerConnectorTask.class.getName());
  private static final String CLASS_NAME = KafkaMirrorMakerConnectorTask.class.getSimpleName();

  private static final String KAFKA_ORIGIN_CLUSTER = "kafka-origin-cluster";
  private static final String KAFKA_ORIGIN_TOPIC = "kafka-origin-topic";
  private static final String KAFKA_ORIGIN_PARTITION = "kafka-origin-partition";
  private static final String KAFKA_ORIGIN_OFFSET = "kafka-origin-offset";
  private static final Duration LOCK_ACQUIRE_TIMEOUT = Duration.ofMinutes(3);
  private static final String TASK_LOCK_ACQUIRE_ERROR_RATE = "taskLockAcquireErrorRate";

  private static final String DATASTREAM_NAME_BASED_CLIENT_ID_FORMAT = "%s-%s";

  // constants for flushless mode and flow control
  protected static final String CONFIG_MAX_IN_FLIGHT_MSGS_THRESHOLD = "maxInFlightMessagesThreshold";
  protected static final String CONFIG_MIN_IN_FLIGHT_MSGS_THRESHOLD = "minInFlightMessagesThreshold";
  protected static final String CONFIG_FLOW_CONTROL_ENABLED = "flowControlEnabled";
  private static final long DEFAULT_MAX_IN_FLIGHT_MSGS_THRESHOLD = 5000;
  private static final long DEFAULT_MIN_IN_FLIGHT_MSGS_THRESHOLD = 1000;
  private static final String DEFAULT_DESTINATION_TOPIC_PREFIX = "";

  // constants for topic manager
  public static final String TOPIC_MANAGER_FACTORY = "topicManagerFactory";
  public static final String DEFAULT_TOPIC_MANAGER_FACTORY =
      "com.linkedin.datastream.connectors.kafka.mirrormaker.NoOpTopicManagerFactory";
  public static final String DESTINATION_TOPIC_PREFIX = "destinationTopicPrefix";
  public static final String DOMAIN_TOPIC_MANAGER = "topicManager";
  public static final String TOPIC_MANAGER_METRICS_PREFIX = "TopicManager";

  protected final DynamicMetricsManager _dynamicMetricsManager;
  protected final String _connectorName;

  private final KafkaConsumerFactory<?, ?> _consumerFactory;
  private final KafkaConnectionString _mirrorMakerSource;

  // Topic manager can be used to handle topic related tasks that mirror maker connector needs to do.
  // Topic manager is invoked every time there is a new partition assignment (for both partitions assigned and revoked),
  // and also before every poll call.
  private final TopicManager _topicManager;

  // variables for flushless mode and flow control
  private final boolean _isFlushlessModeEnabled;
  private final boolean _isIdentityMirroringEnabled;
  private final boolean _enablePartitionAssignment;
  // If enabled, this appends the datastream name to the consumer client.id. This can be useful to differentiate
  // among Kafka consumer client metrics for different datastreams.
  private final boolean _includeDatastreamNameInConsumerClientId;
  private final String _destinationTopicPrefix;
  private FlushlessEventProducerHandler<Long> _flushlessProducer = null;
  private boolean _flowControlEnabled = false;
  private long _maxInFlightMessagesThreshold;
  private long _minInFlightMessagesThreshold;
  private int _flowControlTriggerCount = 0;
  private int _errorOnSendCallbackDuringShutdownCount = 0;

  /**
   * Constructor for KafkaMirrorMakerConnectorTask
   * @param config Task configuration properties
   * @param task Datastream task
   * @param connectorName Connector name
   * @param isFlushlessModeEnabled true if {@value KafkaMirrorMakerConnector#IS_FLUSHLESS_MODE_ENABLED}
   *                               is set to true for the connector identified with {@code connectorName}
   * @param groupIdConstructor Kafka consumer group ID constructor
   */
  public KafkaMirrorMakerConnectorTask(KafkaBasedConnectorConfig config, DatastreamTask task, String connectorName,
      boolean isFlushlessModeEnabled, GroupIdConstructor groupIdConstructor) {
    super(config, task, LOG, generateMetricsPrefix(connectorName, CLASS_NAME), groupIdConstructor);
    _consumerFactory = config.getConsumerFactory();
    _mirrorMakerSource = KafkaConnectionString.valueOf(_datastreamTask.getDatastreamSource().getConnectionString());

    _isFlushlessModeEnabled = isFlushlessModeEnabled;
    _connectorName = connectorName;
    _isIdentityMirroringEnabled = KafkaMirrorMakerDatastreamMetadata.isIdentityPartitioningEnabled(_datastream);
    _enablePartitionAssignment = config.getEnablePartitionAssignment();
    _includeDatastreamNameInConsumerClientId = config.getIncludeDatastreamNameInConsumerClientId();
    _destinationTopicPrefix = task.getDatastreams().get(0).getMetadata()
        .getOrDefault(DatastreamMetadataConstants.DESTINATION_TOPIC_PREFIX, DEFAULT_DESTINATION_TOPIC_PREFIX);
    _dynamicMetricsManager = DynamicMetricsManager.getInstance();

    if (_enablePartitionAssignment) {
      LOG.info("Enable Brooklin partition assignment");
    }

    LOG.info("Destination topic prefix has been set to {}", _destinationTopicPrefix);

    if (_isFlushlessModeEnabled) {
      _flushlessProducer = new FlushlessEventProducerHandler<>(_producer);
      _flowControlEnabled = config.getConnectorProps().getBoolean(CONFIG_FLOW_CONTROL_ENABLED, false);
      _maxInFlightMessagesThreshold =
          config.getConnectorProps().getLong(CONFIG_MAX_IN_FLIGHT_MSGS_THRESHOLD, DEFAULT_MAX_IN_FLIGHT_MSGS_THRESHOLD);
      _minInFlightMessagesThreshold =
          config.getConnectorProps().getLong(CONFIG_MIN_IN_FLIGHT_MSGS_THRESHOLD, DEFAULT_MIN_IN_FLIGHT_MSGS_THRESHOLD);
      LOG.info("Flushless mode is enabled for task: {}, with flowControlEnabled={}, minInFlightMessagesThreshold={}, "
              + "maxInFlightMessagesThreshold={}", task.getDatastreamTaskName(), _flowControlEnabled,
          _minInFlightMessagesThreshold, _maxInFlightMessagesThreshold);
    }

    // create topic manager
    // by default it creates a NoOpTopicManager.
    VerifiableProperties connectorProperties = config.getConnectorProps();
    Properties topicManagerProperties = new Properties();
    String topicManagerFactoryName = DEFAULT_TOPIC_MANAGER_FACTORY;
    if (null != connectorProperties &&
        null != connectorProperties.getProperty(TOPIC_MANAGER_FACTORY)) {
      topicManagerProperties = connectorProperties.getDomainProperties(DOMAIN_TOPIC_MANAGER);
      topicManagerFactoryName = connectorProperties.getProperty(TOPIC_MANAGER_FACTORY);
      // Propagate the destinationTopicPrefix config to the topic manager so that it can create destination topics
      // with the same prefix.
      topicManagerProperties.put(DESTINATION_TOPIC_PREFIX, _destinationTopicPrefix);
    }

    TopicManagerFactory topicManagerFactory = ReflectionUtils.createInstance(topicManagerFactoryName);
    _topicManager =
        topicManagerFactory.createTopicManager(_datastreamTask, _datastream, _groupIdConstructor, _consumerFactory,
            _consumerProps, topicManagerProperties, _consumerMetrics,
            generateMetricsPrefix(connectorName, CLASS_NAME) + TOPIC_MANAGER_METRICS_PREFIX, _datastreamName);
  }

  @Override
  protected Consumer<?, ?> createKafkaConsumer(Properties consumerProps) {
    Properties properties = new Properties();
    properties.putAll(consumerProps);
    String bootstrapValue = _mirrorMakerSource.getBrokers().stream().map(KafkaBrokerAddress::toString)
        .collect(Collectors.joining(KafkaConnectionString.BROKER_LIST_DELIMITER));
    properties.putIfAbsent(ConsumerConfig.BOOTSTRAP_SERVERS_CONFIG, bootstrapValue);
    properties.putIfAbsent(ConsumerConfig.ENABLE_AUTO_COMMIT_CONFIG,
        Boolean.FALSE.toString()); // auto-commits are unsafe
    properties.putIfAbsent(ConsumerConfig.AUTO_OFFSET_RESET_CONFIG, CONSUMER_AUTO_OFFSET_RESET_CONFIG_EARLIEST);
    properties.putIfAbsent(ConsumerConfig.GROUP_ID_CONFIG,
        getKafkaGroupId(_datastreamTask, _groupIdConstructor, _consumerMetrics, LOG));
    if (_includeDatastreamNameInConsumerClientId) {
      String clientId = properties.getProperty(ConsumerConfig.CLIENT_ID_CONFIG, "");
      properties.put(ConsumerConfig.CLIENT_ID_CONFIG,
          String.format(DATASTREAM_NAME_BASED_CLIENT_ID_FORMAT, clientId, _datastreamName));
    }
    LOG.info("Creating Kafka consumer for task {} with properties {}, include datastream name in client.id: {}",
        _datastreamTask, properties, _includeDatastreamNameInConsumerClientId);
    return _consumerFactory.createConsumer(properties);
  }

  @Override
  protected void consumerSubscribe() {
    if (_enablePartitionAssignment) {
      Set<TopicPartition> topicPartition  = getAssignedTopicPartitionFromTask();
      updateConsumerAssignment(topicPartition);
      // Consumer can be assigned with an empty set, but it cannot run poll against it
      // While it's allowed to assign an empty set here, the check on poll need to be performed
      _consumer.assign(_consumerAssignment);
      this.onPartitionsAssignedInternal(topicPartition);
      // Invoke topic manager
      handleTopicMangerPartitionAssignment(topicPartition);
    } else {
      LOG.info("About to subscribe to source: {}", _mirrorMakerSource.getTopicName());
      _consumer.subscribe(Pattern.compile(_mirrorMakerSource.getTopicName()), this);
    }
  }

  private Set<TopicPartition> getAssignedTopicPartitionFromTask() {
    return _datastreamTask.getPartitionsV2().stream()
        .map(TopicPartitionUtil::createTopicPartition).collect(Collectors.toSet());
  }

  @Override
  protected DatastreamProducerRecord translate(ConsumerRecord<?, ?> fromKafka, Instant readTime) {
    long eventsSourceTimestamp =
        fromKafka.timestampType() == TimestampType.LOG_APPEND_TIME ? fromKafka.timestamp() : readTime.toEpochMilli();
    HashMap<String, String> metadata = new HashMap<>();
    metadata.put(KAFKA_ORIGIN_CLUSTER, _mirrorMakerSource.getBrokerListString());
    String topic = fromKafka.topic();
    metadata.put(KAFKA_ORIGIN_TOPIC, topic);
    int partition = fromKafka.partition();
    String partitionStr = String.valueOf(partition);
    metadata.put(KAFKA_ORIGIN_PARTITION, partitionStr);
    long offset = fromKafka.offset();
    String offsetStr = String.valueOf(offset);
    metadata.put(KAFKA_ORIGIN_OFFSET, offsetStr);
    metadata.put(BrooklinEnvelopeMetadataConstants.EVENT_TIMESTAMP, String.valueOf(eventsSourceTimestamp));
    metadata.put(BrooklinEnvelopeMetadataConstants.SOURCE_PARTITION, partitionStr);
    BrooklinEnvelope envelope = new BrooklinEnvelope(fromKafka.key(), fromKafka.value(), null,
        fromKafka.headers(), metadata);
    DatastreamProducerRecordBuilder builder = new DatastreamProducerRecordBuilder();
    builder.addEvent(envelope);
    builder.setEventsSourceTimestamp(eventsSourceTimestamp);
    builder.setSourceCheckpoint(new KafkaMirrorMakerCheckpoint(topic, partition, offset).toString());
    builder.setDestination(_datastreamTask.getDatastreamDestination()
        .getConnectionString()
        .replace(KafkaMirrorMakerConnector.MM_TOPIC_PLACEHOLDER,
            StringUtils.isBlank(_destinationTopicPrefix) ? topic : _destinationTopicPrefix + topic));
    if (_isIdentityMirroringEnabled) {
      builder.setPartition(partition);
    }
    return builder.build();
  }

  @Override
  protected void sendDatastreamProducerRecord(DatastreamProducerRecord datastreamProducerRecord,
      TopicPartition srcTopicPartition, int numBytes, SendCallback sendCallback) {
    if (_isFlushlessModeEnabled) {
      // The topic/partition from checkpoint is the same as srcTopicPartition
      KafkaMirrorMakerCheckpoint sourceCheckpoint =
          new KafkaMirrorMakerCheckpoint(datastreamProducerRecord.getCheckpoint());
      String topic = sourceCheckpoint.getTopic();
      int partition = sourceCheckpoint.getPartition();
      try {
        _flushlessProducer.send(datastreamProducerRecord, topic, partition, sourceCheckpoint.getOffset(), ((metadata, exception) -> {
          if (exception != null) {
            String msg = String.format("Detected exception being thrown from flushless send callback for source "
                + "topic-partition: %s with metadata: %s, exception: %s", srcTopicPartition, metadata, exception);
            if (_shutdown) {
              if (_errorOnSendCallbackDuringShutdownCount == 0) {
                LOG.warn(msg);
              } else {
                LOG.debug(msg);
              }
              _errorOnSendCallbackDuringShutdownCount++;
            } else {
              LOG.warn(msg);
            }
            updateSendFailureTopicPartitionExceptionMap(srcTopicPartition, exception);
          } else {
            _consumerMetrics.updateBytesProcessedRate(numBytes);
          }
          if (sendCallback != null) {
            sendCallback.onCompletion(metadata, exception);
          }
        }));
      } catch (Exception e) {
<<<<<<< HEAD
        LOG.warn("Hit Exception while sending records for {}-{}, inFlightMessageCount: {}",
            topic, partition, _flushlessProducer.getInFlightCount(topic, partition));
        maybeCommitOffsets(_consumer, true);
=======
        LOG.warn("Hit Exception while sending records for {}-{}, total inFlightMessageCount: {}, ackMessagesPastCheckpoint: {}",
            topic, partition, _flushlessProducer.getInFlightMessagesCounts(), _flushlessProducer.getAckMessagesPastCheckpointCounts());
        commitSafeOffsets(_consumer);
>>>>>>> 3df76579
        throw e;
      }
      if (_flowControlEnabled) {
        TopicPartition tp = new TopicPartition(topic, partition);
        long inFlightMessageCount = _flushlessProducer.getInFlightCount(topic, partition);
        if (inFlightMessageCount > _maxInFlightMessagesThreshold) {
          // add the partition to the pause list
          LOG.warn(
              "In-flight message count of {} for topic partition {} exceeded maxInFlightMessagesThreshold of {}. Will pause partition.",
              inFlightMessageCount, tp, _maxInFlightMessagesThreshold);
          _autoPausedSourcePartitions.put(tp, new PausedSourcePartitionMetadata(
              () -> _flushlessProducer.getInFlightCount(topic, partition) <= _minInFlightMessagesThreshold,
              PausedSourcePartitionMetadata.Reason.EXCEEDED_MAX_IN_FLIGHT_MSG_THRESHOLD));
          _taskUpdates.add(DatastreamConstants.UpdateType.PAUSE_RESUME_PARTITIONS);
          _flowControlTriggerCount++;
        }
      }
    } else {
      super.sendDatastreamProducerRecord(datastreamProducerRecord, srcTopicPartition, numBytes, sendCallback);
    }
  }

  private void handleTopicMangerPartitionAssignment(Collection<TopicPartition> partitions) {
    Collection<TopicPartition> topicPartitionsToPause = _topicManager.onPartitionsAssigned(partitions);
    // we need to explicitly pause these partitions here and not wait for PreConsumerPollHook.
    // The reason being onPartitionsAssigned() gets called as part of Kafka poll, so we need to pause partitions
    // before that poll call can return any data.
    // If we let partitions be paused as part of pre-poll hook, that will happen in the next poll cycle.
    // Chances are that the current poll call will return data already for that topic/partition and we will end up
    // auto creating that topic.
    pauseTopicManagerPartitions(topicPartitionsToPause);
  }

  @Override
  public void onPartitionsAssigned(Collection<TopicPartition> partitions) {
    super.onPartitionsAssigned(partitions);
    handleTopicMangerPartitionAssignment(partitions);
  }

  @Override
  public void run() {
    if (_enablePartitionAssignment) {
      try {
        LOG.info("Trying to acquire the lock on datastreamTask: {}", _datastreamTask);
        _datastreamTask.acquire(LOCK_ACQUIRE_TIMEOUT);
      } catch (DatastreamRuntimeException ex) {
        LOG.error(String.format("Failed to acquire lock for datastreamTask %s", _datastreamTask), ex);
        _dynamicMetricsManager.createOrUpdateMeter(generateMetricsPrefix(_connectorName, CLASS_NAME), _datastreamName,
            TASK_LOCK_ACQUIRE_ERROR_RATE, 1);
        throw ex;
      }
    }
    super.run();
  }

  @Override
  public void stop() {
    super.stop();
    _topicManager.stop();
  }

  @Override
  public void onPartitionsRevoked(Collection<TopicPartition> partitions) {
    super.onPartitionsRevoked(partitions);
    _topicManager.onPartitionsRevoked(partitions);
  }

  private void commitSafeOffsets(Consumer<?, ?> consumer) {
    LOG.info("Trying to commit safe offsets.");
    Map<TopicPartition, OffsetAndMetadata> offsets = new HashMap<>();
    for (TopicPartition tp : consumer.assignment()) {
      // add 1 to the last acked checkpoint to set to the offset of the next message to consume
      _flushlessProducer.getAckCheckpoint(tp.topic(), tp.partition())
          .ifPresent(o -> offsets.put(tp, new OffsetAndMetadata(o + 1)));
    }
    commitWithRetries(consumer, Optional.of(offsets));
    _lastCommittedTime = System.currentTimeMillis();
  }

  @Override
  protected void maybeCommitOffsets(Consumer<?, ?> consumer, boolean hardCommit) {
    boolean isTimeToCommit = System.currentTimeMillis() - _lastCommittedTime > _offsetCommitInterval;
    if (_isFlushlessModeEnabled) {
      if (hardCommit) { // hard commit (flush and commit checkpoints)
        LOG.info("Calling flush on the producer.");
        try {
          _datastreamTask.getEventProducer().flush();
        } finally {
          // Flushless mode tracks the successfully received acks, so it is safe to commit offsets even if flush throws
          // an exception. Commit the safe offsets to reduce send duplication.
          commitSafeOffsets(consumer);
        }
        // clear the flushless producer state after flushing all messages and checkpointing
        _flushlessProducer.clear();
      } else if (isTimeToCommit) { // soft commit (no flush, just commit checkpoints)
        commitSafeOffsets(consumer);
      }
    } else {
      super.maybeCommitOffsetsInternal(consumer, hardCommit);
    }
  }

  @Override
  protected ConsumerRecords<?, ?> consumerPoll(long pollInterval) {
    if (_enablePartitionAssignment && _consumerAssignment.isEmpty()) {
      // Kafka rejects a poll if there is empty assignment
      return ConsumerRecords.EMPTY;
    } else {
      return _consumer.poll(pollInterval);
    }
  }

  @Override
  protected void postShutdownHook() {
    LOG.info("Total send callback errors during shutdown: {}", _errorOnSendCallbackDuringShutdownCount);
    if (_enablePartitionAssignment) {
      boolean resetInterrupted = false;
      try {
        for (int numAttempts = 1; numAttempts <= 3; ++numAttempts) {
          try {
            // The task lock should only be released when it is absolutely safe (we can guarantee that the task cannot
            // consume any further). The shutdown process must complete and the consumer must be closed.
            LOG.info("Releasing the lock on datastreamTask: {}, was thread interrupted: {}, attempt: {}",
                _datastreamTask, resetInterrupted, numAttempts);
            _datastreamTask.release();
            break;
          } catch (ZkInterruptedException e) {
            LOG.warn("Releasing the task lock failed for datastreamTask: {}, retrying", _datastreamTask);
            if (Thread.currentThread().isInterrupted()) {
              // The interrupted status of the current thread must be reset to allow the task lock to be released
              resetInterrupted = Thread.interrupted();
            }
          }
        }
      } finally {
        if (resetInterrupted) {
          // Setting the status of the thread back to interrupted
          Thread.currentThread().interrupt();
        }
      }
    }
  }

  /**
   * Get all metrics info for the connector whose name is {@code connectorName}
   */
  public static List<BrooklinMetricInfo> getMetricInfos(String connectorName) {
    List<BrooklinMetricInfo> metrics = new ArrayList<>();
    metrics.addAll(AbstractKafkaBasedConnectorTask.getMetricInfos(
        generateMetricsPrefix(connectorName, CLASS_NAME) + MetricsAware.KEY_REGEX));
    metrics.add(new BrooklinMeterInfo(generateMetricsPrefix(connectorName, CLASS_NAME) + MetricsAware.KEY_REGEX
        + TASK_LOCK_ACQUIRE_ERROR_RATE));
    // As topic manager is plugged in as part of task creation, one can't know
    // what topic manager is being used (and hence metrics topic manager emits), until task is initiated.
    // Hack is all topic managers should use same prefix for metrics they emit (TOPIC_MANAGER_METRICS_PREFIX)
    // and return here different types of metrics with that prefix.
    // for every metrics type emitted by Topic manager, it should be added here.
    // Any metrics emitted should match exactly one metrics regex otherwise it results in Sensor errors.
    metrics.add(new BrooklinCounterInfo(generateMetricsPrefix(connectorName, CLASS_NAME) + TOPIC_MANAGER_METRICS_PREFIX
        + "." + TopicManager.COUNTER + MetricsAware.KEY_REGEX + ".*"));
    metrics.add(new BrooklinGaugeInfo(generateMetricsPrefix(connectorName, CLASS_NAME) + TOPIC_MANAGER_METRICS_PREFIX
        + "." + TopicManager.GAUGE + MetricsAware.KEY_REGEX + ".*"));
    return metrics;
  }

  /**
   * This method pauses topics that are returned by topic manager.
   * We need to explicitly pause these partitions here and not wait for PreConsumerPollHook.
   * The reason being onPartitionsAssigned() gets called as part of Kafka poll, so we need to pause partitions
   * before that poll call can return any data.
   * If we let partitions be paused as part of pre-poll hook, that will happen in the next poll cycle.
   * Chances are that the current poll call will return data already for that topic/partition and we will end up
   * auto creating that topic.
   */
  private void pauseTopicManagerPartitions(Collection<TopicPartition> topicManagerPartitions) {
    if (null == topicManagerPartitions || topicManagerPartitions.isEmpty()) {
      return;
    }

    _consumer.pause(topicManagerPartitions);
    for (TopicPartition tp : topicManagerPartitions) {
      _autoPausedSourcePartitions.put(tp,
          new PausedSourcePartitionMetadata(() -> _topicManager.shouldResumePartition(tp),
              PausedSourcePartitionMetadata.Reason.TOPIC_NOT_CREATED));
    }
  }

  @Override
  public KafkaDatastreamStatesResponse getKafkaDatastreamStatesResponse() {
    return new KafkaDatastreamStatesResponse(_datastreamName, _autoPausedSourcePartitions, _pausedPartitionsConfig,
        _consumerAssignment,
        _isFlushlessModeEnabled ? _flushlessProducer.getInFlightMessagesCounts() : Collections.emptyMap());
  }

  @VisibleForTesting
  protected void seekToLastCheckpoint(Set<TopicPartition> topicPartitions) {
    try {
      super.seekToLastCheckpoint(topicPartitions);
    } catch (Exception e) {
      commitSafeOffsets(_consumer);
      throw e;
    }
  }

  @Override
  protected void getLastCheckpointToSeekTo(Map<TopicPartition, OffsetAndMetadata> lastCheckpoint,
      Set<TopicPartition> tpWithNoCommits, TopicPartition tp) {
    if (_isFlushlessModeEnabled) {
      // Flushless mode tracks the successfully received acks, so it is safe to rewind to that offsets rather than
      // last committed offset
      _flushlessProducer.getAckCheckpoint(tp.topic(), tp.partition())
          .ifPresent(o -> lastCheckpoint.put(tp, new OffsetAndMetadata(o + 1)));
      if (!lastCheckpoint.containsKey(tp)) {
        super.getLastCheckpointToSeekTo(lastCheckpoint, tpWithNoCommits, tp);
      }
    } else {
      super.getLastCheckpointToSeekTo(lastCheckpoint, tpWithNoCommits, tp);
    }
  }

  @VisibleForTesting
  long getInFlightMessagesCount(String source, int partition) {
    return _isFlushlessModeEnabled ? _flushlessProducer.getInFlightCount(source, partition) : 0;
  }

  @VisibleForTesting
  int getFlowControlTriggerCount() {
    return _flowControlTriggerCount;
  }

  @VisibleForTesting
  public TopicManager getTopicManager() {
    return _topicManager;
  }
}<|MERGE_RESOLUTION|>--- conflicted
+++ resolved
@@ -303,15 +303,9 @@
           }
         }));
       } catch (Exception e) {
-<<<<<<< HEAD
-        LOG.warn("Hit Exception while sending records for {}-{}, inFlightMessageCount: {}",
-            topic, partition, _flushlessProducer.getInFlightCount(topic, partition));
-        maybeCommitOffsets(_consumer, true);
-=======
         LOG.warn("Hit Exception while sending records for {}-{}, total inFlightMessageCount: {}, ackMessagesPastCheckpoint: {}",
             topic, partition, _flushlessProducer.getInFlightMessagesCounts(), _flushlessProducer.getAckMessagesPastCheckpointCounts());
-        commitSafeOffsets(_consumer);
->>>>>>> 3df76579
+        maybeCommitOffsets(_consumer, true);
         throw e;
       }
       if (_flowControlEnabled) {
