--- conflicted
+++ resolved
@@ -162,13 +162,9 @@
     _offsetCommitInterval = config.getCommitIntervalMillis();
     _pollTimeoutMs = config.getPollTimeoutMillis();
     _retrySleepDuration = config.getRetrySleepDuration();
-<<<<<<< HEAD
-    _enableLatestBrokerOffsetsFetcher = config.getEnableLatestBrokerOffsetsFetcher();
-=======
->>>>>>> 013c7ba4
     _consumerMetrics = createKafkaBasedConnectorTaskMetrics(metricsPrefix, _datastreamName, _logger);
 
-    _kafkaPositionTracker = config.enableKafkaPositionTracker() ? Optional.of(new KafkaPositionTracker(_taskName,
+    _kafkaPositionTracker = config.getEnableKafkaPositionTracker() ? Optional.of(new KafkaPositionTracker(_taskName,
         () -> !_shutdown && (_connectorTaskThread == null || _connectorTaskThread.isAlive()),
         () -> createKafkaConsumer(_consumerProps))) : Optional.empty();
 
