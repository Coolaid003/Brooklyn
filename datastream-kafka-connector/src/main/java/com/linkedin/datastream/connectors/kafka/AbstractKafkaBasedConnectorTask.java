--- conflicted
+++ resolved
@@ -429,7 +429,6 @@
     }
   }
 
-<<<<<<< HEAD
   /**
    * Sends the result of the consumer's {@link Consumer#poll(Duration)} to the position tracker.
    *
@@ -464,12 +463,6 @@
     } catch (Exception e) {
       _logger.warn("Got uncaught exception while processing position tracker code (swallowing and continuing)", e);
     }
-=======
-  private void sendPollInfoToPositionTracker() {
-    _kafkaPositionTracker.ifPresent(tracker -> {
-
-    });
->>>>>>> fce89d10
   }
 
   protected long getLastPolledTimeMillis() {
