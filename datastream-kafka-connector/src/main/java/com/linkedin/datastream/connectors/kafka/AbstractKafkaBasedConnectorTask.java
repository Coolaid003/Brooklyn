--- conflicted
+++ resolved
@@ -90,11 +90,7 @@
   // lifecycle
   private volatile Thread _connectorTaskThread;
   protected volatile boolean _shutdown = false;
-<<<<<<< HEAD
   private volatile boolean _failure = false;
-=======
-  protected volatile boolean _failure = false;
->>>>>>> 73ed2043
   protected volatile long _lastPolledTimeMillis = System.currentTimeMillis();
   protected volatile long _lastPollCompletedTimeMillis = 0;
   protected final CountDownLatch _startedLatch = new CountDownLatch(1);
@@ -308,10 +304,7 @@
     } catch (Exception e) {
       // Seek to last checkpoint failed. Throw an exception to avoid any data loss scenarios where the consumed
       // offset can be committed even though the send for that offset has failed.
-<<<<<<< HEAD
       // This flag is used to address 2.4 kafka version behavior changes for onPartitionRevoked calls
-=======
->>>>>>> 73ed2043
       _failure = true;
       String errorMessage = String.format("Partition rewind for %s failed due to ", srcTopicPartition);
       throw new DatastreamRuntimeException(errorMessage, e);
