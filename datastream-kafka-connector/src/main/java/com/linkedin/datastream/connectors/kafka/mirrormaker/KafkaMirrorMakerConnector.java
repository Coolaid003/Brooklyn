--- conflicted
+++ resolved
@@ -57,25 +57,15 @@
   private static final String MODULE = KafkaMirrorMakerConnector.class.getSimpleName();
 
   protected static final String IS_FLUSHLESS_MODE_ENABLED = "isFlushlessModeEnabled";
-<<<<<<< HEAD
-  // This config controls how frequent connector fetch the source information from Kafka in order to perform
-  // partition management
-=======
   // This config controls how frequent the connector fetches the partition information from Kafka in order to perform
   // partition assignment
->>>>>>> 68a5b7dc
   protected static final String PARTITION_FETCH_INTERVAL = "PartitionFetchIntervalMs";
   protected static final String MM_TOPIC_PLACEHOLDER = "*";
 
   private static final Logger LOG = LoggerFactory.getLogger(KafkaMirrorMakerConnector.class);
   private static final String DEST_CONSUMER_GROUP_ID_SUFFIX = "-topic-partition-listener";
-<<<<<<< HEAD
-  private static final String DOMAIN_KAFKA_CONSUMER = "consumer";
-  private static final long DEFAULT_PARTITION_FETCH_INTERVAL = Duration.ofSeconds(30).toMillis();
-=======
   private static final long DEFAULT_PARTITION_FETCH_INTERVAL = Duration.ofSeconds(30).toMillis();
   private static final String NUM_PARTITION_FETCH_ERRORS = "numPartitionFetchErrors";
->>>>>>> 68a5b7dc
 
   private final boolean _isFlushlessModeEnabled;
   private final long _partitionFetchIntervalMs;
@@ -193,11 +183,7 @@
     Map<String, Optional<DatastreamGroupPartitionsMetadata>> datastreams = new HashMap<>();
     _partitionDiscoveryThreadMap.forEach((s, partitionDiscoveryThread) -> {
       if (partitionDiscoveryThread.isInitialized()) {
-<<<<<<< HEAD
-        datastreams.put(s, Optional.of(new DatastreamPartitionsMetadata(s,
-=======
         datastreams.put(s, Optional.of(new DatastreamGroupPartitionsMetadata(partitionDiscoveryThread.getDatastreamGroup(),
->>>>>>> 68a5b7dc
             partitionDiscoveryThread.getSubscribedPartitions())));
       } else {
         datastreams.put(s, Optional.empty());
@@ -208,14 +194,6 @@
 
 
   /**
-<<<<<<< HEAD
-   * callback when the datastreamGroups assigned to this connector instance has been changed. This is only triggered
-   * in the LEADER_DO_ASSIGNMENT thread so that it doesn't need to be thread safe.
-   */
-  @Override
-  public void handleDatastream(List<DatastreamGroup> datastreamGroups) {
-    if (_partitionChangeCallback == null) {
-=======
    * callback when the datastreamGroups belongs this connector instance has been changed.
    * This happens 1) when a new datastream is created/unpaused for this connector.
    * 2) when a followers becomes a leader
@@ -225,7 +203,6 @@
   @Override
   public void handleDatastream(List<DatastreamGroup> datastreamGroups) {
     if (!_enablePartitionAssignment || _partitionChangeCallback == null) {
->>>>>>> 68a5b7dc
       // We do not need to handle the datastreamGroup if there is no callback registered
       return;
     }
@@ -236,26 +213,13 @@
     List<String> dgNames = datastreamGroups.stream().map(DatastreamGroup::getName).collect(Collectors.toList());
     List<String> obsoleteDgs = new ArrayList<>(_partitionDiscoveryThreadMap.keySet());
     obsoleteDgs.removeAll(dgNames);
-<<<<<<< HEAD
-    obsoleteDgs.forEach(name -> {
-      Optional.ofNullable(_partitionDiscoveryThreadMap.remove(name)).ifPresent(PartitionDiscoveryThread::shutdown);
-    });
-=======
     obsoleteDgs.forEach(name ->
         Optional.ofNullable(_partitionDiscoveryThreadMap.remove(name)).ifPresent(PartitionDiscoveryThread::shutdown));
->>>>>>> 68a5b7dc
 
     datastreamGroups.forEach(datastreamGroup -> {
       String datastreamGroupName = datastreamGroup.getName();
       PartitionDiscoveryThread partitionDiscoveryThread;
-<<<<<<< HEAD
-      if (_partitionDiscoveryThreadMap.containsKey(datastreamGroupName)) {
-        partitionDiscoveryThread = _partitionDiscoveryThreadMap.get(datastreamGroupName);
-        partitionDiscoveryThread.setDatastreamGroup(datastreamGroup);
-      } else {
-=======
       if (!_partitionDiscoveryThreadMap.containsKey(datastreamGroupName)) {
->>>>>>> 68a5b7dc
         partitionDiscoveryThread =
             new PartitionDiscoveryThread(datastreamGroup);
         partitionDiscoveryThread.start();
@@ -273,17 +237,10 @@
    */
   class PartitionDiscoveryThread extends Thread {
     // The datastream group that this partitionDiscoveryThread is responsible to handle
-<<<<<<< HEAD
-    private DatastreamGroup _datastreamGroup;
-
-    // The topic regex which covers the topics that belong to this datastream group
-    private Pattern _topicPattern;
-=======
     private final DatastreamGroup _datastreamGroup;
 
     // The topic regex which covers the topics that belong to this datastream group
     private final Pattern _topicPattern;
->>>>>>> 68a5b7dc
 
     // The partitions covered by this datastresm group, fetched from Kafka
     private volatile List<String> _subscribedPartitions = Collections.<String>emptyList();
@@ -302,13 +259,8 @@
     }
 
 
-<<<<<<< HEAD
-
-    private List<String> getPartitionsInfo(Consumer<?, ?> consumer) {
-=======
     private List<String> getPartitionsInfo(Consumer<?, ?> consumer) {
       // By default, Kafka applied default.api.timeout = 60s to this _consumer.listTopics()
->>>>>>> 68a5b7dc
       Map<String, List<PartitionInfo>> sourceTopics = consumer.listTopics();
       List<TopicPartition> topicPartitions = sourceTopics.keySet().stream()
           .filter(t1 -> _topicPattern.matcher(t1).matches())
@@ -345,10 +297,6 @@
       LOG.info("Fetch thread for {} started", _datastreamGroup.getName());
       while (!isInterrupted() && !_shutdown) {
         try {
-<<<<<<< HEAD
-          // If partition is changed
-=======
->>>>>>> 68a5b7dc
           List<String> newPartitionInfo = getPartitionsInfo(consumer);
           LOG.debug("Fetch partition info for {}, oldPartitionInfo: {}, new Partition info: {}"
               , datastream.getName(), _subscribedPartitions, newPartitionInfo);
@@ -363,14 +311,10 @@
           }
           Thread.sleep(_partitionFetchIntervalMs);
         } catch (Throwable t) {
-<<<<<<< HEAD
-          LOG.error("detect error for thread " + _datastreamGroup.getName() + ", ex: ", t);
-=======
           // If the Broker goes down, consumer will receive a exception. However, there is no need to
           // re-initiate the consumer when the Broker comes back. Kafka consumer will automatic reconnect
           LOG.warn("detect error for thread " + _datastreamGroup.getName() + ", ex: ", t);
           _dynamicMetricsManager.createOrUpdateMeter(MODULE, _datastreamGroup.getName(), NUM_PARTITION_FETCH_ERRORS, 1);
->>>>>>> 68a5b7dc
         }
       }
 
@@ -382,18 +326,12 @@
       LOG.info("PartitionDiscoveryThread for {} stopped", _datastreamGroup.getName());
     }
 
-<<<<<<< HEAD
-    public void shutdown() {
-      this.interrupt();
-      LOG.info("Shutdown datastream {}", _datastreamGroup.getName());
-=======
     /**
      *  shutdown the PartitionDiscoveryThread
      */
     public void shutdown() {
       this.interrupt();
       LOG.info("PartitionListenerThread Shutdown called for datastreamgroup {}", _datastreamGroup.getName());
->>>>>>> 68a5b7dc
     }
 
     public List<String> getSubscribedPartitions() {
@@ -402,13 +340,10 @@
 
     public boolean isInitialized() {
       return _initialized;
-<<<<<<< HEAD
-=======
     }
 
     public DatastreamGroup getDatastreamGroup() {
       return _datastreamGroup;
->>>>>>> 68a5b7dc
     }
   }
 }