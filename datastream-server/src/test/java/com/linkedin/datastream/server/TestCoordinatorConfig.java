--- conflicted
+++ resolved
@@ -41,7 +41,6 @@
   }
 
   @Test
-<<<<<<< HEAD
   public void testStopPropagationTimeoutConfig() {
     Properties props = new Properties();
     CoordinatorConfig config = createCoordinatorConfig(props);
@@ -51,12 +50,13 @@
     props.put(CoordinatorConfig.CONFIG_STOP_PROPAGATION_TIMEOUT_MS, stopPropagationTimeoutValue);
     CoordinatorConfig config2 = createCoordinatorConfig(props);
     Assert.assertEquals(config2.getStopPropagationTimeout(), 1000);
-=======
+  }
+
+  @Test
   public void testTaskStopTimeoutAndRetryConfigDefault() {
     Properties props = new Properties();
     CoordinatorConfig config = createCoordinatorConfig(props);
     Assert.assertEquals(CoordinatorConfig.DEFAULT_TASK_STOP_CHECK_RETRY_PERIOD_MS, config.getTaskStopCheckRetryPeriodMs());
     Assert.assertEquals(CoordinatorConfig.DEFAULT_TASK_STOP_CHECK_TIMEOUT_MS, config.getTaskStopCheckTimeoutMs());
->>>>>>> 82da7c09
   }
 }