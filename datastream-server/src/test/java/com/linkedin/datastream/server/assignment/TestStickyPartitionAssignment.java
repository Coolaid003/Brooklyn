--- conflicted
+++ resolved
@@ -191,11 +191,7 @@
         new DatastreamGroupPartitionsMetadata(datastreams.get(0), partitions);
     // Generate partition assignment
     assignment = strategy.assignPartitions(assignment, partitionsMetadata);
-<<<<<<< HEAD
-    assignment.put("empty", new HashSet<>());
-=======
     assignment.put("empty", Collections.emptySet());
->>>>>>> e40a69f0
 
     Map<String, Set<String>> targetAssignment = new HashMap<>();
     targetAssignment.put("empty", ImmutableSet.of("t-3", "t-2", "t-1", "t-5"));
