--- conflicted
+++ resolved
@@ -134,11 +134,7 @@
       }
       // As SticyAssignment, we want to recycle task from dead instances
       Set<DatastreamTask> unallocatedTasks = currentAssignmentCopy.values().stream().flatMap(Set::stream)
-<<<<<<< HEAD
-          .collect(Collectors.toSet());
-=======
           .filter(dg::belongsTo).collect(Collectors.toSet());
->>>>>>> 0125dc3a
       unallocatedTasks.removeAll(allAliveTasks);
       tasksNeedToRelocate.put(dg, new ArrayList<>(unallocatedTasks));
       if (numTasks > 0) {
@@ -161,11 +157,7 @@
       while (pendingTasks > 0) {
         // round-robin to the instances
         for (String instance : instancesBySize) {
-<<<<<<< HEAD
-          DatastreamTask task = unallocatedTasks.size() > 0 ? unallocatedTasks.remove(unallocated.size() - 1) :
-=======
           DatastreamTask task = unallocatedTasks.size() > 0 ? unallocatedTasks.remove(unallocatedTasks.size() - 1) :
->>>>>>> 0125dc3a
               new DatastreamTaskImpl(dg.getDatastreams());
           newAssignment.get(instance).add(task);
           pendingTasks--;
