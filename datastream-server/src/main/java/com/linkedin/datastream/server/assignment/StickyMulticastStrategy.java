/**
 *  Copyright 2019 LinkedIn Corporation. All rights reserved.
 *  Licensed under the BSD 2-Clause License. See the LICENSE file in the project root for license information.
 *  See the NOTICE file in the project root for additional information regarding copyright ownership.
 */
package com.linkedin.datastream.server.assignment;

import java.util.ArrayList;
import java.util.Collection;
import java.util.Collections;
import java.util.Comparator;
import java.util.HashMap;
import java.util.HashSet;
import java.util.List;
import java.util.Map;
import java.util.Objects;
import java.util.Optional;
import java.util.Set;
import java.util.concurrent.ConcurrentHashMap;
import java.util.stream.Collectors;

import org.slf4j.Logger;
import org.slf4j.LoggerFactory;

import com.linkedin.datastream.common.DatastreamRuntimeException;
import com.linkedin.datastream.server.DatastreamGroup;
import com.linkedin.datastream.server.DatastreamTask;
import com.linkedin.datastream.server.DatastreamTaskImpl;
import com.linkedin.datastream.server.api.strategy.AssignmentStrategy;

import static com.linkedin.datastream.server.assignment.BroadcastStrategyFactory.CFG_MAX_TASKS;


/**
 * This Assignment Strategy follows the following rules:
 * <ol type="a">
 *   <li>
 *    The number of tasks for each datastream can be different. There will be a default value in case the datastream
 *    does not have one defined.</li>
 *   <li>
 *    For each datastream the number of tasks might be greater than the number of instances. The default is 1.</li>
 *   <li>
 *    The differences in the number of tasks assigned between any two instances should be less than or equal to
 *    the imbalance threshold, otherwise, it will trigger a rebalance.</li>
 *   <li>
 *    Try to preserve previous tasks assignment, in order to minimize the number of task movements.</li>
 *   <li>
 *    The tasks for a datastream might not be balanced across the instances; however, the tasks across all datastreams
 *    will be balanced such that condition (c) above is held.</li>
 * </ol>
 *
 * How this strategy works?
 * It does the assignment in three steps:
 * <ul>
 *  <li>
 *  Step 1: Copy tasks assignments from previous instances, if possible.</li><li>
 *  Step 2: Distribute the unallocated tasks, trying to fill up the instances with the lowest number of tasks.</li><li>
 *  Step 3: Move tasks from the instances with high tasks counts, to instances with low task count, in order
 *          to re-balance the cluster.</li>
 * </ul>
 */
public class StickyMulticastStrategy implements AssignmentStrategy {
  private static final Logger LOG = LoggerFactory.getLogger(StickyMulticastStrategy.class.getName());
  private static final Integer DEFAULT_IMBALANCE_THRESHOLD = 1;

  private final Optional<Integer> _maxTasks;
  private final Integer _imbalanceThreshold;

  // In-memory cache for the expected number of task for each DatastreamGroup (keyed by the datastream task prefix)
  private final Map<String, Integer> _taskCountPerDatastreamGroup = new ConcurrentHashMap<>();

  /**
   * Constructor for StickyMulticastStrategy
   * @param maxTasks Maximum number of {@link DatastreamTask}s to create out
   *                 of any {@link com.linkedin.datastream.common.Datastream}
   *                 if no value is specified for the "maxTasks" config property
   *                 at an individual datastream level.
   * @param imbalanceThreshold The maximum allowable difference in the number of tasks assigned
   *                           between any two {@link com.linkedin.datastream.server.Coordinator}
   *                           instances, before triggering a rebalance. The default is
   *                           {@value DEFAULT_IMBALANCE_THRESHOLD}.
   */
  public StickyMulticastStrategy(Optional<Integer> maxTasks, Optional<Integer> imbalanceThreshold) {
    _maxTasks = maxTasks;
    _imbalanceThreshold = imbalanceThreshold.orElse(DEFAULT_IMBALANCE_THRESHOLD);

    if (_imbalanceThreshold < 1) {
      throw new IllegalArgumentException("Imbalance threshold must be larger or equal than 1");
    }
  }

  @Override
  public Map<String, Set<DatastreamTask>> assign(List<DatastreamGroup> datastreams, List<String> instances,
      Map<String, Set<DatastreamTask>> currentAssignment) {

    int totalAssignedTasks = currentAssignment.values().stream().mapToInt(Set::size).sum();
    LOG.info("Begin assign {} datastreams to {} instances with {} tasks", datastreams.size(), instances.size(),
        totalAssignedTasks);

    if (instances.isEmpty()) {
      // Nothing to do.
      return Collections.emptyMap();
    }

    Map<String, Set<DatastreamTask>> newAssignment = new HashMap<>();

    Map<String, Set<DatastreamTask>> currentAssignmentCopy = new HashMap<>(currentAssignment.size());
    currentAssignment.forEach((k, v) -> currentAssignmentCopy.put(k, new HashSet<>(v)));

    for (String instance : instances) {
      newAssignment.put(instance, new HashSet<>());
    }

    // Data structure to keep track of the pending tasks to create
    Map<DatastreamGroup, Integer> unallocated = new HashMap<>();
    Map<DatastreamGroup, List<DatastreamTask>> tasksNeedToRelocate = new HashMap<>();

    // Remove entries for datastreams that aren't to be assigned in this round of task assignment. This forces a
    // recalculation if the datastream is ever added back (e.g. datastream restart).
    Set<String> datastreamTaskPrefixes = datastreams.stream().map(DatastreamGroup::getTaskPrefix)
        .collect(Collectors.toSet());
    _taskCountPerDatastreamGroup.keySet().forEach(datastreamTaskPrefix -> {
      if (!datastreamTaskPrefixes.contains(datastreamTaskPrefix)) {
        _taskCountPerDatastreamGroup.remove(datastreamTaskPrefix);
      }
    });

    // STEP 1: keep assignments from previous instances, if possible.
    for (DatastreamGroup dg : datastreams) {
      int numTasks = constructExpectedNumberOfTasks(dg, instances);
      Set<DatastreamTask> allAliveTasks = new HashSet<>();
      for (String instance : instances) {
        if (numTasks <= 0) {
          break; // exit loop;
        }
        List<DatastreamTask> foundDatastreamTasks =
            Optional.ofNullable(currentAssignmentCopy.get(instance)).map(c ->
                c.stream().filter(x -> x.getTaskPrefix().equals(dg.getTaskPrefix()) && !allAliveTasks.contains(x))
                    .collect(Collectors.toList())).orElse(Collections.emptyList());

        allAliveTasks.addAll(foundDatastreamTasks);

        if (!foundDatastreamTasks.isEmpty()) {
          if (foundDatastreamTasks.size() > numTasks) {
            LOG.info("Skipping {} tasks from the previous assignment of instance {}.",
                foundDatastreamTasks.size() - numTasks, instance);
            foundDatastreamTasks = foundDatastreamTasks.stream().limit(numTasks).collect(Collectors.toList());
          }
          newAssignment.get(instance).addAll(foundDatastreamTasks);
          currentAssignmentCopy.get(instance).removeAll(foundDatastreamTasks);
          numTasks -= foundDatastreamTasks.size();
        }
      }
      // As StickyAssignment, we want to recycle task from dead instances
      Set<DatastreamTask> unallocatedTasks = currentAssignmentCopy.values().stream().flatMap(Set::stream)
          .filter(dg::belongsTo).collect(Collectors.toSet());
      unallocatedTasks.removeAll(allAliveTasks);
      tasksNeedToRelocate.put(dg, new ArrayList<>(unallocatedTasks));
      if (numTasks > 0) {
        unallocated.put(dg, numTasks);
      }
    }

    // Create a helper structure to keep all instances sorted by size.
    List<String> instancesBySize = new ArrayList<>(instances);

    // Shuffle the instances so that we may get a slightly different assignment for each unassigned task
    Collections.shuffle(instancesBySize);

    instancesBySize.sort(Comparator.comparing(x -> newAssignment.get(x).size()));

    // STEP 2: Distribute the unallocated tasks to the instances with the lowest number of tasks.
    for (Map.Entry<DatastreamGroup, Integer> entry : unallocated.entrySet()) {
      DatastreamGroup dg = entry.getKey();
      int pendingTasks = entry.getValue();
      List<DatastreamTask> unallocatedTasks = tasksNeedToRelocate.get(dg);
      while (pendingTasks > 0) {
        // round-robin to the instances
        for (String instance : instancesBySize) {
          DatastreamTask task = unallocatedTasks.size() > 0 ? unallocatedTasks.remove(unallocatedTasks.size() - 1) :
              new DatastreamTaskImpl(dg.getDatastreams());
          newAssignment.get(instance).add(task);
          pendingTasks--;
          if (pendingTasks == 0) {
            break;
          }
        }

        // sort the instance to preserve the invariance
        instancesBySize.sort(Comparator.comparing(x -> newAssignment.get(x).size()));
      }
    }

    // STEP 3: Trigger rebalance if the number of different tasks more than the configured threshold
    if (newAssignment.get(instancesBySize.get(instancesBySize.size() - 1)).size()
        - newAssignment.get(instancesBySize.get(0)).size() > _imbalanceThreshold) {
      int tasksTotal = newAssignment.values().stream().mapToInt(Set::size).sum();
      int minTasksPerInstance = tasksTotal / instances.size();

      // some rebalance to increase the task count in instances below the minTasksPerInstance
      while (newAssignment.get(instancesBySize.get(0)).size() < minTasksPerInstance) {
        String smallInstance = instancesBySize.get(0);
        String largeInstance = instancesBySize.get(instancesBySize.size() - 1);

        // Look for tasks that can be move from the large instance to the small instance
        for (DatastreamTask task : new ArrayList<>(newAssignment.get(largeInstance))) {
          newAssignment.get(largeInstance).remove(task);
          newAssignment.get(smallInstance).add(task);
          if (newAssignment.get(smallInstance).size() >= minTasksPerInstance
              || newAssignment.get(largeInstance).size() <= minTasksPerInstance + 1) {
            break;
          }
        }

        // sort the instance to preserve the invariance
        instancesBySize.sort(Comparator.comparing(x -> newAssignment.get(x).size()));
      }
    }

    // STEP 4: Format the result with the right data structure.
    LOG.info("Assignment completed");
    LOG.debug("New assignment is {}", newAssignment);

    // STEP 5: Some Sanity Checks, to detect missing tasks.
    sanityChecks(datastreams, instances, newAssignment);

    return newAssignment;
  }

  private void sanityChecks(List<DatastreamGroup> datastreams, List<String> instances,
      Map<String, Set<DatastreamTask>> result) {
    Map<String, Long> taskCountByTaskPrefix = result.values()
        .stream()
        .flatMap(Collection::stream)
        .map(DatastreamTask::getTaskPrefix)
        .collect(Collectors.groupingBy(prefix -> prefix, Collectors.counting()));

    List<String> validations = new ArrayList<>();
    for (DatastreamGroup dg : datastreams) {
      long numTasks = getTaskCountForDatastreamGroup(dg.getTaskPrefix());
      long actualNumTasks = taskCountByTaskPrefix.get(dg.getTaskPrefix());
      if (numTasks != actualNumTasks) {
        validations.add(String.format("Missing tasks for %s. Actual: %d, expected: %d", dg, actualNumTasks, numTasks));
      }
    }

    if (!validations.isEmpty()) {
      throw new DatastreamRuntimeException(String.format("Validation failed after assignment: %s", validations));
    }
  }

  protected int constructExpectedNumberOfTasks(DatastreamGroup dg, List<String> instances) {
    int numTasks = getNumTasks(dg, instances.size());
    setTaskCountForDatastreamGroup(dg.getTaskPrefix(), numTasks);
    return numTasks;
  }

  protected int getNumTasks(DatastreamGroup dg, int numInstances) {
    // Look for an override in any of the datastream. In the case of multiple overrides, select the largest.
    // If no override is present then use the default "_maxTasks" from config.
    return resolveConfigWithMetadata(dg, CFG_MAX_TASKS, _maxTasks.orElse(numInstances));
  }

  protected int resolveConfigWithMetadata(DatastreamGroup dg, String configName, int defaultValue) {
    // Look for a 'configName' metadata override in any of the datastreams, and pick up the largest if present.
    // Default to 'defaultValue' if none are found.
    return dg.getDatastreams()
        .stream()
        .map(ds -> Objects.requireNonNull(ds.getMetadata()).get(configName))
        .filter(Objects::nonNull)
        .mapToInt(Integer::valueOf)
        .filter(x -> x > 0)
        .max()
        .orElse(defaultValue);
  }

  protected void setTaskCountForDatastreamGroup(String taskPrefix, int taskCount) {
    _taskCountPerDatastreamGroup.put(taskPrefix, taskCount);
  }

  protected int getTaskCountForDatastreamGroup(String taskPrefix) {
    return _taskCountPerDatastreamGroup.getOrDefault(taskPrefix, 0);
<<<<<<< HEAD
=======
  }

  protected void clearAllDatastreamGroupTaskCounts() {
    _taskCountPerDatastreamGroup.clear();
>>>>>>> 3655996e
  }
}<|MERGE_RESOLUTION|>--- conflicted
+++ resolved
@@ -280,12 +280,9 @@
 
   protected int getTaskCountForDatastreamGroup(String taskPrefix) {
     return _taskCountPerDatastreamGroup.getOrDefault(taskPrefix, 0);
-<<<<<<< HEAD
-=======
   }
 
   protected void clearAllDatastreamGroupTaskCounts() {
     _taskCountPerDatastreamGroup.clear();
->>>>>>> 3655996e
   }
 }