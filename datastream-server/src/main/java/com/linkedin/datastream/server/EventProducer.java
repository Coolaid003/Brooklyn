package com.linkedin.datastream.server;

import java.time.Duration;
import java.time.Instant;
import java.util.ArrayList;
import java.util.Arrays;
import java.util.Collections;
import java.util.List;
import java.util.Map;
import java.util.Optional;
import java.util.Properties;
import java.util.concurrent.atomic.AtomicInteger;

import org.apache.commons.lang.Validate;
import org.slf4j.Logger;
import org.slf4j.LoggerFactory;

import com.linkedin.datastream.common.BrooklinEnvelope;
import com.linkedin.datastream.common.DatastreamRuntimeException;
import com.linkedin.datastream.common.ErrorLogger;
import com.linkedin.datastream.metrics.BrooklinCounterInfo;
import com.linkedin.datastream.metrics.BrooklinHistogramInfo;
import com.linkedin.datastream.metrics.BrooklinMeterInfo;
import com.linkedin.datastream.metrics.BrooklinMetricInfo;
import com.linkedin.datastream.metrics.DynamicMetricsManager;
import com.linkedin.datastream.metrics.MetricsAware;
import com.linkedin.datastream.serde.SerDeSet;
import com.linkedin.datastream.server.api.transport.DatastreamRecordMetadata;
import com.linkedin.datastream.server.api.transport.SendCallback;
import com.linkedin.datastream.server.api.transport.SendFailedException;
import com.linkedin.datastream.server.api.transport.TransportProvider;
import com.linkedin.datastream.server.providers.CheckpointProvider;
import com.linkedin.datastream.server.providers.NoOpCheckpointProvider;


/**
 * EventProducer class uses the transport to send events and handles save/restore checkpoints
 * automatically if {@link EventProducer.CheckpointPolicy#DATASTREAM} is specified.
 * Otherwise, it exposes the safe checkpoints which are guaranteed to have been flushed.
 */
public class EventProducer implements DatastreamEventProducer {

  private final DatastreamTask _datastreamTask;
  private final SerDeSet _serDeSet;

  /**
   * Policy for checkpoint handling
   */
  enum CheckpointPolicy {
    DATASTREAM,
    CUSTOM
  }

  private static final String MODULE = EventProducer.class.getSimpleName();

  private static final AtomicInteger PRODUCER_ID_SEED = new AtomicInteger(0);

  public static final String CONFIG_FLUSH_INTERVAL_MS = "flushIntervalMs";

  // Default flush interval, It is intentionally kept at low frequency. If a particular connectors wants
  // a more frequent flush (high traffic connectors), it can perform that on it's own.
  public static final String DEFAULT_FLUSH_INTERVAL_MS = String.valueOf(Duration.ofMinutes(5).toMillis());

  private final int _producerId;
  private final Logger _logger;

  private final TransportProvider _transportProvider;
  private final CheckpointProvider _checkpointProvider;
  private final CheckpointPolicy _checkpointPolicy;

  private final DynamicMetricsManager _dynamicMetricsManager;
  private static final String TOTAL_EVENTS_PRODUCED = "totalEventsProduced";
  private static final String EVENTS_PRODUCED_WITHIN_SLA = "eventsProducedWithinSla";
  private static final String EVENTS_PRODUCED_WITHIN_ALTERNATE_SLA = "eventsProducedWithinAlternateSla";
  private static final String EVENT_PRODUCE_RATE = "eventProduceRate";
  private static final String EVENTS_LATENCY_MS_STRING = "eventsLatencyMs";

  private static final String AVAILABILITY_THRESHOLD_SLA_MS = "availabilityThresholdSlaMs";
  private static final String AVAILABILITY_THRESHOLD_ALTERNATE_SLA_MS = "availabilityThresholdAlternateSlaMs";
  private static final String EVENTS_PRODUCED_OUTSIDE_SLA = "eventsProducedOutsideSla";
  private static final String EVENTS_PRODUCED_OUTSIDE_ALTERNATE_SLA = "eventsProducedOutsideAlternateSla";
  private static final String AGGREGATE = "aggregate";
  private static final String DEFAULT_AVAILABILITY_THRESHOLD_SLA_MS = "60000"; // 1 minute
  private static final String DEFAULT_AVAILABILITY_THRESHOLD_ALTERNATE_SLA_MS = "180000"; // 3 minutes
  private final int _availabilityThresholdSlaMs;
<<<<<<< HEAD
  // Alternate SLA for comparision with the main
  private final int _availabilityThresholdAlternateSlaMs;
=======
  private Instant _lastFlushTime = Instant.now();
  private final Duration _flushInterval;
>>>>>>> ffed28f4

  /**
   * Construct an EventProducer instance.
   * @param transportProvider event transport
   * @param checkpointProvider checkpoint store
   * @param config global config
   * @param customCheckpointing decides whether Producer should use custom checkpointing or the datastream server
   *                            provided checkpointing.
   */
  public EventProducer(DatastreamTask task, TransportProvider transportProvider, CheckpointProvider checkpointProvider,
      Properties config, boolean customCheckpointing) {
    Validate.notNull(transportProvider, "null transport provider");
    Validate.notNull(checkpointProvider, "null checkpoint provider");
    Validate.notNull(config, "null config");

    _datastreamTask = task;
    _serDeSet = task.getDestinationSerDes();
    _transportProvider = transportProvider;
    _checkpointPolicy = customCheckpointing ? CheckpointPolicy.CUSTOM : CheckpointPolicy.DATASTREAM;
    _producerId = PRODUCER_ID_SEED.getAndIncrement();
    _logger = LoggerFactory.getLogger(String.format("%s:%d", MODULE, _producerId));

    if (customCheckpointing) {
      _checkpointProvider = new NoOpCheckpointProvider();
    } else {
      _checkpointProvider = checkpointProvider;
    }

    _availabilityThresholdSlaMs =
        Integer.parseInt(config.getProperty(AVAILABILITY_THRESHOLD_SLA_MS, DEFAULT_AVAILABILITY_THRESHOLD_SLA_MS));
    _availabilityThresholdAlternateSlaMs =
        Integer.parseInt(config.getProperty(AVAILABILITY_THRESHOLD_ALTERNATE_SLA_MS,
            DEFAULT_AVAILABILITY_THRESHOLD_ALTERNATE_SLA_MS));

    _flushInterval =
        Duration.ofMillis(Long.parseLong(config.getProperty(CONFIG_FLUSH_INTERVAL_MS, DEFAULT_FLUSH_INTERVAL_MS)));

    _logger.info(String.format("Created event producer with customCheckpointing=%s", customCheckpointing));

    _dynamicMetricsManager = DynamicMetricsManager.getInstance();
  }

  public int getProducerId() {
    return _producerId;
  }

  public Map<Integer, String> loadCheckpoints(DatastreamTask task) {
    return _checkpointProvider.getCommitted(task);
  }

  private void validateEventRecord(DatastreamProducerRecord record) {
    Validate.notNull(record, "null event record.");
    Validate.notNull(record.getEvents(), "null event payload.");
    Validate.notNull(record.getCheckpoint(), "null event checkpoint.");

    for (Object event : record.getEvents()) {
      BrooklinEnvelope envelope = (BrooklinEnvelope) event;
      Validate.notNull(envelope, "null event");
      Validate.notNull(envelope.getKey(), "null key");
      Validate.notNull(envelope.getValue(), "null value");
    }
  }

  /**
   * Send the event onto the underlying transport.
   * @param record DatastreamEvent envelope
   * @param sendCallback
   */
  @Override
  public void send(DatastreamProducerRecord record, SendCallback sendCallback) {
    validateEventRecord(record);

    // Serialize
    record.serializeEvents(_datastreamTask.getDestinationSerDes());

    // It is possible that the connector is not calling flush at regular intervals, In which case we will force a periodic flush.
    if (Instant.now().isAfter(_lastFlushTime.plus(_flushInterval))) {
      flush();
    }

    try {
      _transportProvider.send(_datastreamTask.getDatastreamDestination().getConnectionString(), record,
          (metadata, exception) -> onSendCallback(metadata, exception, sendCallback, record));
    } catch (Exception e) {
      String errorMessage = String.format("Failed send the event %s exception %s", record, e);
      _logger.warn(errorMessage, e);
      throw new DatastreamRuntimeException(errorMessage, e);
    }
  }

  // Report metrics on every send callback from the transport provider. Because this can be invoked multiple times
  // per DatastreamProducerRecord (i.e. by the number of events within the record), only increment all metrics by 1
  // to avoid over-counting.
  private void reportMetrics(DatastreamRecordMetadata metadata, DatastreamProducerRecord record) {
    // Treat all events within this record equally (assume same timestamp)
    if (record.getEventsSourceTimestamp() > 0) {
      // Report availability metrics
      long sourceToDestinationLatencyMs = System.currentTimeMillis() - record.getEventsSourceTimestamp();
      _dynamicMetricsManager.createOrUpdateHistogram(MODULE, metadata.getTopic(), EVENTS_LATENCY_MS_STRING,
          sourceToDestinationLatencyMs);
      _dynamicMetricsManager.createOrUpdateHistogram(MODULE, AGGREGATE, EVENTS_LATENCY_MS_STRING,
          sourceToDestinationLatencyMs);
      _dynamicMetricsManager.createOrUpdateHistogram(MODULE, _datastreamTask.getConnectorType(),
          EVENTS_LATENCY_MS_STRING, sourceToDestinationLatencyMs);

      if (sourceToDestinationLatencyMs <= _availabilityThresholdSlaMs) {
        _dynamicMetricsManager.createOrUpdateCounter(MODULE, AGGREGATE, EVENTS_PRODUCED_WITHIN_SLA, 1);
        _dynamicMetricsManager.createOrUpdateCounter(MODULE, _datastreamTask.getConnectorType(),
            EVENTS_PRODUCED_WITHIN_SLA, 1);
      } else {
        _dynamicMetricsManager.createOrUpdateCounter(MODULE, metadata.getTopic(), EVENTS_PRODUCED_OUTSIDE_SLA, 1);
        _logger.debug(
            String.format("Event latency of %d for source %s, topic %s, partition %d exceeded SLA of %d milliseconds",
                sourceToDestinationLatencyMs, _datastreamTask.getDatastreamSource().getConnectionString(),
                metadata.getTopic(), metadata.getPartition(), _availabilityThresholdSlaMs));
      }

      if (sourceToDestinationLatencyMs <= _availabilityThresholdAlternateSlaMs) {
        _dynamicMetricsManager.createOrUpdateCounter(MODULE, AGGREGATE, EVENTS_PRODUCED_WITHIN_ALTERNATE_SLA, 1);
        _dynamicMetricsManager.createOrUpdateCounter(MODULE, _datastreamTask.getConnectorType(),
            EVENTS_PRODUCED_WITHIN_ALTERNATE_SLA, 1);
      } else {
        _dynamicMetricsManager.createOrUpdateCounter(MODULE, metadata.getTopic(), EVENTS_PRODUCED_OUTSIDE_ALTERNATE_SLA, 1);
        _logger.debug(
            String.format("Event latency of %d for source %s, topic %s, partition %d exceeded SLA of %d milliseconds",
                sourceToDestinationLatencyMs, _datastreamTask.getDatastreamSource().getConnectionString(),
                metadata.getTopic(), metadata.getPartition(), _availabilityThresholdAlternateSlaMs));
      }

      _dynamicMetricsManager.createOrUpdateCounter(MODULE, AGGREGATE, TOTAL_EVENTS_PRODUCED, 1);
      _dynamicMetricsManager.createOrUpdateCounter(MODULE, _datastreamTask.getConnectorType(), TOTAL_EVENTS_PRODUCED,
          1);
    }

    _dynamicMetricsManager.createOrUpdateMeter(MODULE, AGGREGATE, EVENT_PRODUCE_RATE, 1);
    _dynamicMetricsManager.createOrUpdateMeter(MODULE, _datastreamTask.getConnectorType(), EVENT_PRODUCE_RATE, 1);
  }

  private void onSendCallback(DatastreamRecordMetadata metadata, Exception exception, SendCallback sendCallback,
      DatastreamProducerRecord record) {

    SendFailedException sendFailedException = null;

    if (exception != null) {
      // If it is custom checkpointing it is upto the connector to keep track of the safe checkpoints.
      Map<Integer, String> safeCheckpoints = _checkpointProvider.getSafeCheckpoints(_datastreamTask);
      sendFailedException = new SendFailedException(_datastreamTask, safeCheckpoints, exception);
    } else {
      // Report metrics
      checkpoint(metadata.getPartition(), metadata.getCheckpoint());
      reportMetrics(metadata, record);
    }

    // Inform the connector about the success or failure, In the case of failure,
    // the connector is expected retry and go back to the last checkpoint.
    if (sendCallback != null) {
      sendCallback.onCompletion(metadata, sendFailedException);
    }
  }

  @Override
  public void flush() {
    _transportProvider.flush();
    _checkpointProvider.flush();
    _lastFlushTime = Instant.now();
  }

  /**
   * Inform the checkpoint provider about the new safe checkpoints.
   */
  private void checkpoint(int partition, String checkpoint) {
    DatastreamTaskImpl task = (DatastreamTaskImpl) _datastreamTask;
    try {
      _checkpointProvider.updateCheckpoint(task, partition, checkpoint);
      task.updateCheckpoint(partition, checkpoint);
    } catch (Exception e) {
      String errorMessage = String.format("Checkpoint commit failed, task = [%s].", task);
      ErrorLogger.logAndThrowDatastreamRuntimeException(_logger, errorMessage, e);
    }
  }

  public void shutdown() {
    _checkpointProvider.flush();
    _transportProvider.close();
  }

  @Override
  public String toString() {
    return String.format("EventProducer producerId=%d", _producerId);
  }

  public static List<BrooklinMetricInfo> getMetricInfos() {
    List<BrooklinMetricInfo> metrics = new ArrayList<>();
    String className = EventProducer.class.getSimpleName();

    metrics.add(new BrooklinCounterInfo(className + MetricsAware.KEY_REGEX + EVENTS_PRODUCED_WITHIN_SLA));
    metrics.add(new BrooklinCounterInfo(className + MetricsAware.KEY_REGEX + TOTAL_EVENTS_PRODUCED));
    metrics.add(new BrooklinMeterInfo(className + MetricsAware.KEY_REGEX + EVENT_PRODUCE_RATE));
    metrics.add(new BrooklinCounterInfo(className + MetricsAware.KEY_REGEX + EVENTS_PRODUCED_OUTSIDE_SLA));
    metrics.add(new BrooklinHistogramInfo(className + MetricsAware.KEY_REGEX + EVENTS_LATENCY_MS_STRING, Optional.of(
        Arrays.asList(BrooklinHistogramInfo.MEAN, BrooklinHistogramInfo.MAX, BrooklinHistogramInfo.PERCENTILE_50,
            BrooklinHistogramInfo.PERCENTILE_99, BrooklinHistogramInfo.PERCENTILE_999))));

    return Collections.unmodifiableList(metrics);
  }
}<|MERGE_RESOLUTION|>--- conflicted
+++ resolved
@@ -83,13 +83,10 @@
   private static final String DEFAULT_AVAILABILITY_THRESHOLD_SLA_MS = "60000"; // 1 minute
   private static final String DEFAULT_AVAILABILITY_THRESHOLD_ALTERNATE_SLA_MS = "180000"; // 3 minutes
   private final int _availabilityThresholdSlaMs;
-<<<<<<< HEAD
   // Alternate SLA for comparision with the main
   private final int _availabilityThresholdAlternateSlaMs;
-=======
   private Instant _lastFlushTime = Instant.now();
   private final Duration _flushInterval;
->>>>>>> ffed28f4
 
   /**
    * Construct an EventProducer instance.
@@ -120,7 +117,8 @@
 
     _availabilityThresholdSlaMs =
         Integer.parseInt(config.getProperty(AVAILABILITY_THRESHOLD_SLA_MS, DEFAULT_AVAILABILITY_THRESHOLD_SLA_MS));
-    _availabilityThresholdAlternateSlaMs =
+    
+  =
         Integer.parseInt(config.getProperty(AVAILABILITY_THRESHOLD_ALTERNATE_SLA_MS,
             DEFAULT_AVAILABILITY_THRESHOLD_ALTERNATE_SLA_MS));
 
