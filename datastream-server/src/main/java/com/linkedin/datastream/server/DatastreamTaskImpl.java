/**
 *  Copyright 2019 LinkedIn Corporation. All rights reserved.
 *  Licensed under the BSD 2-Clause License. See the LICENSE file in the project root for license information.
 *  See the NOTICE file in the project root for additional information regarding copyright ownership.
 */
package com.linkedin.datastream.server;

import java.io.IOException;
import java.time.Duration;
import java.util.ArrayList;
import java.util.Collection;
import java.util.Collections;
import java.util.HashMap;
import java.util.List;
import java.util.Map;
import java.util.Objects;
import java.util.UUID;

import org.apache.commons.lang.Validate;
import org.codehaus.jackson.annotate.JsonIgnore;
import org.jetbrains.annotations.TestOnly;
import org.slf4j.Logger;
import org.slf4j.LoggerFactory;

import com.linkedin.datastream.common.Datastream;
import com.linkedin.datastream.common.DatastreamDestination;
import com.linkedin.datastream.common.DatastreamMetadataConstants;
import com.linkedin.datastream.common.DatastreamRuntimeException;
import com.linkedin.datastream.common.DatastreamSource;
import com.linkedin.datastream.common.DatastreamTransientException;
import com.linkedin.datastream.common.DatastreamUtils;
import com.linkedin.datastream.common.JsonUtils;
import com.linkedin.datastream.common.LogUtils;
import com.linkedin.datastream.serde.SerDeSet;
import com.linkedin.datastream.server.zk.ZkAdapter;


/**
 * DatastreamTask is the minimum assignable element of a Datastream. It is mainly used to partition the datastream
 * defined by Datastream. For example, the user can define an instance of Datastream for an Oracle bootstrap
 * connector, but this logical datastream can be split into a number of DatastreamTask instances, each is tied
 * to one partition. This way, each instance of DatastreamTask can be assigned independently, which in turn can
 * result in bigger output and better concurrent IO.
 *
 * <p>DatastreamTask is used as input for specific connectors. Besides the reference of the original
 * Datastream object, DatastreamTask also contains key-value store Properties. This allows the assignment
 * strategy to attach extra parameters.
 *
 * <p>DatastreamTask has a unique name called _datastreamtaskName. This is used as the znode name in ZooKeeper
 * This should be unique for each instance of DatastreamTask, especially in the case when a Datastream is
 * split into multiple DatastreamTasks. This is because we will have a state associated with each DatastreamTask.
 *
 */
public class DatastreamTaskImpl implements DatastreamTask {

  private static final Logger LOG = LoggerFactory.getLogger(DatastreamTask.class.getName());
  //As datastream task is stored into znode, the size of task size is limit into 1MB, we need to limit the number
  //of partitionsv2 to about 2500

  private static final int MAX_PARTITION_NUM = 2500;

  private static final String STATUS = "STATUS";
  private volatile List<Datastream> _datastreams;

  private HashMap<Integer, String> _checkpoints = new HashMap<>();

  // connector type. Type of the connector to be used for reading the change capture events
  // from the source, e.g. Oracle-Change, Espresso-Change, Oracle-Bootstrap, Espresso-Bootstrap,
  // Mysql-Change etc..
  private String _connectorType;

  // The Id of the datastream task. It is a string that will represent one assignable element of
  // datastream. By default, the value is empty string, representing that the DatastreamTask is by default
  // mapped to one Datastream. Each of the _id value will be represented in ZooKeeper
  // under /{cluster}/connectors/{connectorType}/{datastream}/{id}.
  private String _id = "";

  private String _taskPrefix;

  // List of partitions the task covers.
  private List<Integer> _partitions;
  private List<String> _partitionsV2;

  private List<String> _dependencies;

  // Status to indicate if instance has hooked up and process this object
  private ZkAdapter _zkAdapter;

  private DatastreamEventProducer _eventProducer;
  private String _transportProviderName;
  private SerDeSet _destinationSerDes = new SerDeSet(null, null, null);

  /**
   * Constructor for DatastreamTaskImpl.
   * Initializes task partitions to an empty list.
   * NOTE: The constructor is intended for tests only.
   */
  @TestOnly
  public DatastreamTaskImpl() {
    _partitions = new ArrayList<>();
    _partitionsV2 = new ArrayList<>();
    _dependencies = new ArrayList<>();
  }

  /**
   * Constructor for DatastreamTaskImpl.
   * Initializes task with the provided datastreams, a random task ID, and an empty list of partitions
   */
  public DatastreamTaskImpl(List<Datastream> datastreams) {
    this(datastreams, UUID.randomUUID().toString(), new ArrayList<>());
  }


  /**
   * Constructor for DatastreamTaskImpl.
   * @param datastreams Datastreams associated with the task.
   * @param id Task ID
   * @param partitions Partitions associated with the task.
   */
  public DatastreamTaskImpl(List<Datastream> datastreams, String id, List<Integer> partitions) {
    Validate.notEmpty(datastreams, "empty datastream");
    Validate.notNull(id, "null id");

    Datastream datastream = datastreams.get(0);
    _connectorType = datastream.getConnectorName();
    _transportProviderName = datastream.getTransportProviderName();
    _datastreams = datastreams;
    _taskPrefix = datastream.getMetadata().get(DatastreamMetadataConstants.TASK_PREFIX);
    _id = id;
    _partitions = new ArrayList<>();
    _partitionsV2 = new ArrayList<>();
    if (partitions != null && partitions.size() > 0) {
      _partitions.addAll(partitions);
    } else {
      // Add [0, N) if source has N partitions
      // Or add a default partition 0 otherwise
      if (datastream.hasSource() && datastream.getSource().hasPartitions()) {
        int numPartitions = datastream.getSource().getPartitions();
        for (int i = 0; i < numPartitions; i++) {
          _partitions.add(i);
        }
      } else {
        _partitions.add(0);
      }
    }
    LOG.info("Created new DatastreamTask " + this);
    _dependencies = new ArrayList<>();
  }


  /**
   * Constructor for new DatastreamTaskImpl which inherits some partitions from previous Task
   * We must generate a new UUID for task
   * @param predecessor task which need to release the partitions
   * @param partitionsV2 new partitions for this task
   */
  public DatastreamTaskImpl(DatastreamTaskImpl predecessor, Collection<String> partitionsV2) {
    Validate.isTrue(partitionsV2.size() <= MAX_PARTITION_NUM, "Too many partitions allocated for a single task");
    if (!predecessor.isLocked() && !predecessor.getPartitionsV2().isEmpty()) {
<<<<<<< HEAD
      throw new DatastreamRuntimeException("task " + predecessor.getDatastreamTaskName() + " is not locked, "
=======
      throw new DatastreamTransientException("task " + predecessor.getDatastreamTaskName() + " is not locked, "
>>>>>>> dc213433
          + "the previous assignment has not be picked up");
    }

    _datastreams = predecessor._datastreams;
    _taskPrefix = predecessor._taskPrefix;
    _connectorType = predecessor._connectorType;
    _id = UUID.randomUUID().toString();
    _transportProviderName = predecessor._transportProviderName;
    _partitions = new ArrayList<>();
    _partitionsV2 = new ArrayList<>(partitionsV2);

    _zkAdapter = predecessor._zkAdapter;
    _eventProducer = predecessor._eventProducer;
    _checkpoints = predecessor._checkpoints;
    _transportProviderName = predecessor._transportProviderName;
    _destinationSerDes = predecessor._destinationSerDes;

    _dependencies = new ArrayList<>();
    _dependencies.add(predecessor.getDatastreamTaskName());
  }

    /**
     * Get the prefix of the task names that will be created for this datastream.
     */
  public static String getTaskPrefix(Datastream datastream) {
    return datastream.getName();
  }

  /**
   * Construct DatastreamTask from json string
   * @param  json JSON string of the task
   */
  public static DatastreamTaskImpl fromJson(String json) {
    DatastreamTaskImpl task = JsonUtils.fromJson(json, DatastreamTaskImpl.class);
    LOG.info("Loaded existing DatastreamTask: {}", task);
    return task;
  }

  /**
   * Get DatastreamTask serialized as JSON
   */
  public String toJson() throws IOException {
    return JsonUtils.toJson(this);
  }

  @JsonIgnore
  public String getDatastreamTaskName() {
    return _id.equals("") ? _taskPrefix : _taskPrefix + "_" + _id;
  }

  @JsonIgnore
  @Override
  public boolean isUserManagedDestination() {
    return DatastreamUtils.isUserManagedDestination(_datastreams.get(0));
  }

  @JsonIgnore
  @Override
  public DatastreamSource getDatastreamSource() {
    return _datastreams.get(0).getSource();
  }

  @JsonIgnore
  @Override
  public DatastreamDestination getDatastreamDestination() {
    return _datastreams.get(0).getDestination();
  }

  @Override
  public List<Integer> getPartitions() {
    return _partitions;
  }

  @Override
  public List<String> getPartitionsV2() {
    return Collections.unmodifiableList(_partitionsV2);
  }

  /**
   * Set partitions associated with the task.
   * @param partitions List of partitions to associate with task.
   */
  public void setPartitions(List<Integer> partitions) {
    Validate.notNull(partitions);
    _partitions = partitions;
  }

  /**
   * Set partitions associated with the task. This setter is required for json
   * @param partitionsV2 List of partitions to associate with task.
   */
  public void setPartitionsV2(List<String> partitionsV2) {
    Validate.notNull(partitionsV2);
    _partitionsV2 = partitionsV2;
  }

  @JsonIgnore
  @Override
  public Map<Integer, String> getCheckpoints() {
    return _checkpoints;
  }

  public void setCheckpoints(Map<Integer, String> checkpoints) {
    _checkpoints = new HashMap<>(checkpoints);
  }

  /**
   * Get the list of datastreams for the datastream task. Note that the datastreams may change
   * between onAssignmentChange (because of datastream update for example). It's connector's
   * responsibility to re-fetch the datastream list even when it receives the exact same set
   * of datastream tasks.
   */
  @JsonIgnore
  @Override
  public List<Datastream> getDatastreams() {
    if (_datastreams == null || _datastreams.size() == 0) {
      throw new IllegalArgumentException("Fetch datastream from zk stored task is not allowed");
    }
    return Collections.unmodifiableList(_datastreams);
  }

  /**
   * Set datastreams associated with the task.
   * @param datastreams List of datastreams associated with task.
   */
  public void setDatastreams(List<Datastream> datastreams) {
    _datastreams = datastreams;
    // destination and connector type should be immutable
    _transportProviderName = _datastreams.get(0).getTransportProviderName();
    _connectorType = _datastreams.get(0).getConnectorName();
  }

  @Override
  public void acquire(Duration timeout) {
    Validate.notNull(_zkAdapter, "Task is not properly initialized for processing.");
    if (!_dependencies.isEmpty()) {
      _zkAdapter.waitForDependencies(this, timeout);
    }
    try {
    //Need to confirm the task are not locked for its dependencies
      _dependencies.forEach(predecessor -> {
           if (_zkAdapter.checkIfTaskLocked(this.getConnectorType(), predecessor)) {
             String msg = String.format("previous task %s is failed to release in %dms", predecessor,
                 timeout.toMillis());
             throw new DatastreamRuntimeException(msg);
           }
        }
      );

      _zkAdapter.acquireTask(this, timeout);
    } catch (Exception e) {
      LOG.error("Failed to acquire task: " + this, e);
      setStatus(DatastreamTaskStatus.error("Acquire failed, exception: " + e));
      throw e;
    }
  }

  /**
   * check if task has acquired lock
   */
  @JsonIgnore
  public boolean isLocked() {
    Validate.notNull(_zkAdapter, "Task is not properly initialized for processing.");
    return _zkAdapter.checkIfTaskLocked(_connectorType, getDatastreamTaskName());
  }

  @Override
  public void release() {
    Validate.notNull(_zkAdapter, "Task is not properly initialized for processing.");
    _zkAdapter.releaseTask(this);
  }

  @JsonIgnore
  public DatastreamEventProducer getEventProducer() {
    return _eventProducer;
  }

  public void setEventProducer(DatastreamEventProducer eventProducer) {
    _eventProducer = eventProducer;
  }

  /**
   * Set destination serde
   */
  public void assignSerDes(SerDeSet destination) {
    _destinationSerDes = destination;
  }

  public String getConnectorType() {
    return _connectorType;
  }

  public void setConnectorType(String connectorType) {
    _connectorType = connectorType;
  }

  @Override
  public String getTransportProviderName() {
    return _transportProviderName;
  }

  public void setTransportProviderName(String transportProviderName) {
    _transportProviderName = transportProviderName;
  }

  public String getId() {
    return _id;
  }

  public void setId(String id) {
    _id = id;
  }

  public String getTaskPrefix() {
    return _taskPrefix;
  }

  public void setTaskPrefix(String taskPrefix) {
    _taskPrefix = taskPrefix;
  }

  @JsonIgnore
  @Override
  public String getState(String key) {
    return _zkAdapter.getDatastreamTaskStateForKey(this, key);
  }

  @JsonIgnore
  @Override
  public void saveState(String key, String value) {
    Validate.notEmpty(key, "Key cannot be null or empty");
    Validate.notEmpty(value, "value cannot be null or empty");
    _zkAdapter.setDatastreamTaskStateForKey(this, key, value);
  }

  @JsonIgnore
  @Override
  public SerDeSet getDestinationSerDes() {
    return _destinationSerDes;
  }

  @JsonIgnore
  @Override
  public DatastreamTaskStatus getStatus() {
    String statusStr = getState(STATUS);
    if (statusStr != null && !statusStr.isEmpty()) {
      return JsonUtils.fromJson(statusStr, DatastreamTaskStatus.class);
    }
    return null;
  }

  @JsonIgnore
  @Override
  public void setStatus(DatastreamTaskStatus status) {
    saveState(STATUS, JsonUtils.toJson(status));
  }

  @Override
  public boolean equals(Object o) {
    if (this == o) {
      return true;
    }
    if (o == null || getClass() != o.getClass()) {
      return false;
    }
    DatastreamTaskImpl task = (DatastreamTaskImpl) o;
    return Objects.equals(_connectorType, task._connectorType) && Objects.equals(_id, task._id) && Objects.equals(
        _taskPrefix, task._taskPrefix) && Objects.equals(_partitions, task._partitions)
        && Objects.equals(_partitionsV2, task._partitionsV2);
  }

  @Override
  public int hashCode() {
    return Objects.hash(_connectorType, _id, _taskPrefix, _partitions, _partitionsV2);
  }

  @Override
  public String toString() {
    // toString() is mainly for logging purpose, feel free to modify the content/format
    return String.format("%s(%s), partitionsV2=%s, partitions=%s, dependencies=%s", getDatastreamTaskName(), _connectorType,
        String.join(",", _partitionsV2), LogUtils.logNumberArrayInRange(_partitions), _dependencies);
  }

  public void setZkAdapter(ZkAdapter adapter) {
    _zkAdapter = adapter;
  }

  /**
   * Update checkpoint info for given partition inside the task.
   * @param partition Partition whose checkpoint needs to be updated.
   * @param checkpoint Checkpoint to update to.
   */
  public void updateCheckpoint(int partition, String checkpoint) {
    LOG.debug("Update checkpoint called for partition {} and checkpoint {}", partition, checkpoint);
    _checkpoints.put(partition, checkpoint);
  }

  public List<String> getDependencies() {
    return _dependencies;
  }

  /**
   * Add an dependent task to this task
   */
  public void addDependentTask(String taskName) {
    _dependencies.add(taskName);
  }

}<|MERGE_RESOLUTION|>--- conflicted
+++ resolved
@@ -157,11 +157,7 @@
   public DatastreamTaskImpl(DatastreamTaskImpl predecessor, Collection<String> partitionsV2) {
     Validate.isTrue(partitionsV2.size() <= MAX_PARTITION_NUM, "Too many partitions allocated for a single task");
     if (!predecessor.isLocked() && !predecessor.getPartitionsV2().isEmpty()) {
-<<<<<<< HEAD
-      throw new DatastreamRuntimeException("task " + predecessor.getDatastreamTaskName() + " is not locked, "
-=======
       throw new DatastreamTransientException("task " + predecessor.getDatastreamTaskName() + " is not locked, "
->>>>>>> dc213433
           + "the previous assignment has not be picked up");
     }
 
