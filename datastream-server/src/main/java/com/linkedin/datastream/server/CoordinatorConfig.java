/**
 *  Copyright 2019 LinkedIn Corporation. All rights reserved.
 *  Licensed under the BSD 2-Clause License. See the LICENSE file in the project root for license information.
 *  See the NOTICE file in the project root for additional information regarding copyright ownership.
 */
package com.linkedin.datastream.server;

import java.time.Duration;
import java.util.Properties;

import com.linkedin.datastream.common.VerifiableProperties;
import com.linkedin.datastream.common.zk.ZkClient;

/**
 * Brooklin {@link Coordinator} configuration properties
 */
public final class CoordinatorConfig {
  private static final String PREFIX = "brooklin.server.coordinator.";
  public static final String CONFIG_DEFAULT_TRANSPORT_PROVIDER = PREFIX + "defaultTransportProviderName";
  public static final String CONFIG_CLUSTER = PREFIX + "cluster";
  public static final String CONFIG_ZK_ADDRESS = PREFIX + "zkAddress";
  public static final String CONFIG_ZK_SESSION_TIMEOUT = PREFIX + "zkSessionTimeout";
  public static final String CONFIG_ZK_CONNECTION_TIMEOUT = PREFIX + "zkConnectionTimeout";
  // debounce timer is used to postpone the operations by a certain time to handle zookeeper session expiry.
  public static final String CONFIG_DEBOUNCE_TIMER_MS = PREFIX + "debounceTimerMs";
  public static final String CONFIG_RETRY_INTERVAL = PREFIX + "retryIntervalMs";
  public static final String CONFIG_HEARTBEAT_PERIOD_MS = PREFIX + "heartbeatPeriodMs";
  public static final String CONFIG_ZK_CLEANUP_ORPHAN_CONNECTOR_TASK = PREFIX + "zkCleanUpOrphanConnectorTask";
  public static final String CONFIG_ZK_CLEANUP_ORPHAN_CONNECTOR_TASK_LOCK = PREFIX + "zkCleanUpOrphanConnectorTaskLock";
  public static final String CONFIG_MAX_DATASTREAM_TASKS_PER_INSTANCE = PREFIX + "maxDatastreamTasksPerInstance";
  public static final String CONFIG_PERFORM_PRE_ASSIGNMENT_CLEANUP = PREFIX + "performPreAssignmentCleanup";
  public static final String CONFIG_REINIT_ON_NEW_ZK_SESSION = PREFIX + "reinitOnNewZKSession";
  public static final String CONFIG_MAX_ASSIGNMENT_RETRY_COUNT = PREFIX + "maxAssignmentRetryCount";
  public static final String CONFIG_ENABLE_ASSIGNMENT_TOKENS = PREFIX + "enableAssignmentTokens";
<<<<<<< HEAD
  public static final String CONFIG_STOP_PROPAGATION_TIMEOUT_MS = PREFIX + "stopPropagationTimeout";

  public static final int DEFAULT_MAX_ASSIGNMENT_RETRY_COUNT = 100;
  public static final long DEFAULT_STOP_PROPAGATION_TIMEOUT_MS = 60000;
=======
  public static final String CONFIG_TASK_STOP_CHECK_TIMEOUT_MS = PREFIX + "taskStopCheckTimeoutMs";
  public static final String CONFIG_TASK_STOP_CHECK_RETRY_PERIOD_MS = PREFIX + "taskStopCheckRetryPeriodMs";

  public static final int DEFAULT_MAX_ASSIGNMENT_RETRY_COUNT = 100;
  public static final long DEFAULT_TASK_STOP_CHECK_TIMEOUT_MS = 60 * 1000;
  public static final long DEFAULT_TASK_STOP_CHECK_RETRY_PERIOD_MS = 10 * 1000;
>>>>>>> 82da7c09

  private final String _cluster;
  private final String _zkAddress;
  private final int _zkSessionTimeout;
  private final int _zkConnectionTimeout;
  private final Properties _config;
  private final VerifiableProperties _properties;
  private final int _retryIntervalMs;
  private final long _debounceTimerMs;
  private final long _heartbeatPeriodMs;
  private final String _defaultTransportProviderName;
  private final boolean _zkCleanUpOrphanConnectorTask;
  private final boolean _zkCleanUpOrphanConnectorTaskLock;
  private final int _maxDatastreamTasksPerInstance;
  private final boolean _performPreAssignmentCleanup;
  private final boolean _reinitOnNewZkSession;
  private final int _maxAssignmentRetryCount;
  private final boolean _enableAssignmentTokens;
<<<<<<< HEAD
  private final long _stopPropagationTimeout;
=======
  private final long _taskStopCheckTimeoutMs;
  private final long _taskStopCheckRetryPeriodMs;
>>>>>>> 82da7c09

  /**
   * Construct an instance of CoordinatorConfig
   * @param config configuration properties to load
   * @throws IllegalArgumentException if any required config property is missing
   *
   * TODO : Add unit tests for all coordinator config properties
   */
  public CoordinatorConfig(Properties config) {
    _config = config;
    _properties = new VerifiableProperties(config);
    _cluster = _properties.getString(CONFIG_CLUSTER);
    _zkAddress = _properties.getString(CONFIG_ZK_ADDRESS);
    _zkSessionTimeout = _properties.getInt(CONFIG_ZK_SESSION_TIMEOUT, ZkClient.DEFAULT_SESSION_TIMEOUT);
    _zkConnectionTimeout = _properties.getInt(CONFIG_ZK_CONNECTION_TIMEOUT, ZkClient.DEFAULT_CONNECTION_TIMEOUT);
    _retryIntervalMs = _properties.getInt(CONFIG_RETRY_INTERVAL, 1000 /* 1 second */);
    _heartbeatPeriodMs = _properties.getLong(CONFIG_HEARTBEAT_PERIOD_MS, Duration.ofMinutes(1).toMillis());
    _debounceTimerMs = _properties.getLong(CONFIG_DEBOUNCE_TIMER_MS, Duration.ofSeconds(120).toMillis());
    _defaultTransportProviderName = _properties.getString(CONFIG_DEFAULT_TRANSPORT_PROVIDER, "");
    _zkCleanUpOrphanConnectorTask = _properties.getBoolean(CONFIG_ZK_CLEANUP_ORPHAN_CONNECTOR_TASK, false);
    _zkCleanUpOrphanConnectorTaskLock = _properties.getBoolean(CONFIG_ZK_CLEANUP_ORPHAN_CONNECTOR_TASK_LOCK, false);
    _maxDatastreamTasksPerInstance = _properties.getInt(CONFIG_MAX_DATASTREAM_TASKS_PER_INSTANCE, 0);
    _performPreAssignmentCleanup = _properties.getBoolean(CONFIG_PERFORM_PRE_ASSIGNMENT_CLEANUP, false);
    _reinitOnNewZkSession = _properties.getBoolean(CONFIG_REINIT_ON_NEW_ZK_SESSION, false);
    _maxAssignmentRetryCount = _properties.getInt(CONFIG_MAX_ASSIGNMENT_RETRY_COUNT, DEFAULT_MAX_ASSIGNMENT_RETRY_COUNT);
    _enableAssignmentTokens = _properties.getBoolean(CONFIG_ENABLE_ASSIGNMENT_TOKENS, false);
<<<<<<< HEAD
    _stopPropagationTimeout = _properties.getLong(CONFIG_STOP_PROPAGATION_TIMEOUT_MS, DEFAULT_STOP_PROPAGATION_TIMEOUT_MS);
=======
    _taskStopCheckTimeoutMs = _properties.getLong(CONFIG_TASK_STOP_CHECK_TIMEOUT_MS, DEFAULT_TASK_STOP_CHECK_TIMEOUT_MS);
    _taskStopCheckRetryPeriodMs = _properties.getLong(CONFIG_TASK_STOP_CHECK_RETRY_PERIOD_MS,
        DEFAULT_TASK_STOP_CHECK_RETRY_PERIOD_MS);
>>>>>>> 82da7c09
  }

  public Properties getConfigProperties() {
    return _config;
  }

  public String getCluster() {
    return _cluster;
  }

  public String getZkAddress() {
    return _zkAddress;
  }

  public int getZkSessionTimeout() {
    return _zkSessionTimeout;
  }

  public int getZkConnectionTimeout() {
    return _zkConnectionTimeout;
  }

  public int getRetryIntervalMs() {
    return _retryIntervalMs;
  }

  public String getDefaultTransportProviderName() {
    return _defaultTransportProviderName;
  }

  public long getHeartbeatPeriodMs() {
    return _heartbeatPeriodMs;
  }

  public boolean getZkCleanUpOrphanConnectorTask() {
    return _zkCleanUpOrphanConnectorTask;
  }

  public boolean getZkCleanUpOrphanConnectorTaskLock() {
    return _zkCleanUpOrphanConnectorTaskLock;
  }

  public int getMaxDatastreamTasksPerInstance() {
    return _maxDatastreamTasksPerInstance;
  }

  public boolean getPerformPreAssignmentCleanup() {
    return _performPreAssignmentCleanup;
  }

  public long getDebounceTimerMs() {
    return _debounceTimerMs;
  }

  public boolean getReinitOnNewZkSession() {
    return _reinitOnNewZkSession;
  }

  public int getMaxAssignmentRetryCount() {
    return _maxAssignmentRetryCount;
  }

  public long getStopPropagationTimeout() {
    return  _stopPropagationTimeout;
  }

  public boolean getEnableAssignmentTokens() {
    return _enableAssignmentTokens;
  }

  public long getTaskStopCheckTimeoutMs() {
    return _taskStopCheckTimeoutMs;
  }

  public long getTaskStopCheckRetryPeriodMs() {
    return _taskStopCheckRetryPeriodMs;
  }
}<|MERGE_RESOLUTION|>--- conflicted
+++ resolved
@@ -32,19 +32,14 @@
   public static final String CONFIG_REINIT_ON_NEW_ZK_SESSION = PREFIX + "reinitOnNewZKSession";
   public static final String CONFIG_MAX_ASSIGNMENT_RETRY_COUNT = PREFIX + "maxAssignmentRetryCount";
   public static final String CONFIG_ENABLE_ASSIGNMENT_TOKENS = PREFIX + "enableAssignmentTokens";
-<<<<<<< HEAD
   public static final String CONFIG_STOP_PROPAGATION_TIMEOUT_MS = PREFIX + "stopPropagationTimeout";
-
-  public static final int DEFAULT_MAX_ASSIGNMENT_RETRY_COUNT = 100;
-  public static final long DEFAULT_STOP_PROPAGATION_TIMEOUT_MS = 60000;
-=======
   public static final String CONFIG_TASK_STOP_CHECK_TIMEOUT_MS = PREFIX + "taskStopCheckTimeoutMs";
   public static final String CONFIG_TASK_STOP_CHECK_RETRY_PERIOD_MS = PREFIX + "taskStopCheckRetryPeriodMs";
 
   public static final int DEFAULT_MAX_ASSIGNMENT_RETRY_COUNT = 100;
+  public static final long DEFAULT_STOP_PROPAGATION_TIMEOUT_MS = 60000;
   public static final long DEFAULT_TASK_STOP_CHECK_TIMEOUT_MS = 60 * 1000;
   public static final long DEFAULT_TASK_STOP_CHECK_RETRY_PERIOD_MS = 10 * 1000;
->>>>>>> 82da7c09
 
   private final String _cluster;
   private final String _zkAddress;
@@ -63,12 +58,9 @@
   private final boolean _reinitOnNewZkSession;
   private final int _maxAssignmentRetryCount;
   private final boolean _enableAssignmentTokens;
-<<<<<<< HEAD
   private final long _stopPropagationTimeout;
-=======
   private final long _taskStopCheckTimeoutMs;
   private final long _taskStopCheckRetryPeriodMs;
->>>>>>> 82da7c09
 
   /**
    * Construct an instance of CoordinatorConfig
@@ -95,13 +87,10 @@
     _reinitOnNewZkSession = _properties.getBoolean(CONFIG_REINIT_ON_NEW_ZK_SESSION, false);
     _maxAssignmentRetryCount = _properties.getInt(CONFIG_MAX_ASSIGNMENT_RETRY_COUNT, DEFAULT_MAX_ASSIGNMENT_RETRY_COUNT);
     _enableAssignmentTokens = _properties.getBoolean(CONFIG_ENABLE_ASSIGNMENT_TOKENS, false);
-<<<<<<< HEAD
     _stopPropagationTimeout = _properties.getLong(CONFIG_STOP_PROPAGATION_TIMEOUT_MS, DEFAULT_STOP_PROPAGATION_TIMEOUT_MS);
-=======
     _taskStopCheckTimeoutMs = _properties.getLong(CONFIG_TASK_STOP_CHECK_TIMEOUT_MS, DEFAULT_TASK_STOP_CHECK_TIMEOUT_MS);
     _taskStopCheckRetryPeriodMs = _properties.getLong(CONFIG_TASK_STOP_CHECK_RETRY_PERIOD_MS,
         DEFAULT_TASK_STOP_CHECK_RETRY_PERIOD_MS);
->>>>>>> 82da7c09
   }
 
   public Properties getConfigProperties() {
@@ -164,19 +153,7 @@
     return _maxAssignmentRetryCount;
   }
 
-  public long getStopPropagationTimeout() {
-    return  _stopPropagationTimeout;
-  }
-
   public boolean getEnableAssignmentTokens() {
     return _enableAssignmentTokens;
   }
-
-  public long getTaskStopCheckTimeoutMs() {
-    return _taskStopCheckTimeoutMs;
-  }
-
-  public long getTaskStopCheckRetryPeriodMs() {
-    return _taskStopCheckRetryPeriodMs;
-  }
 }