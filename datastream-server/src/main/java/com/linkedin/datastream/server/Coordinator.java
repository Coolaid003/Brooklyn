--- conflicted
+++ resolved
@@ -838,7 +838,6 @@
       Set<String> stoppingStreamNames = stoppingStreams.stream().map(Datastream::getName).collect(Collectors.toSet());
 
       if (!stoppingStreamNames.isEmpty()) {
-        _metrics.updateMeter(CoordinatorMetrics.Meter.NUM_INFERRED_STOPPING_STREAMS, stoppingStreams.size());
         _log.info("Trying to claim assignment tokens for connector {}, streams: {}", connector, stoppingStreamNames);
 
         Set<String> stoppingDatastreamTasks = removedTasks.stream().
@@ -1344,51 +1343,7 @@
 
       } else {
         _adapter.updateAllAssignments(newAssignmentsByInstance);
-<<<<<<< HEAD
         succeeded = markDatastreamsStopped(stoppingDatastreamGroups, Collections.emptySet());
-=======
-      }
-
-      Set<String> failedStreams = Collections.emptySet();
-      // Poll the zookeeper to ensure that hosts claimed assignment tokens for stopping streams
-      if (_config.getEnableAssignmentTokens() &&
-          !PollUtils.poll(() -> _adapter.getNumUnclaimedTokensForDatastreams(stoppingDatastreamGroups) == 0,
-            STOP_PROPAGATION_RETRY_MS, _config.getStopPropagationTimeout())) {
-        Map<String, List<AssignmentToken>> unclaimedTokens =
-            _adapter.getUnclaimedAssignmentTokensForDatastreams(stoppingDatastreamGroups);
-        failedStreams = unclaimedTokens.keySet();
-        Set<String> hosts = unclaimedTokens.values().stream().flatMap(List::stream).
-            map(AssignmentToken::getIssuedFor).collect(Collectors.toSet());
-
-        // We skip emitting the NUM_FAILED_STOPS metric in case of leader failover. This is because new leader may
-        // issue extra tokens and revoke them later.
-        if (!isNewlyElectedLeader) {
-          _log.error("Stop failed to propagate within {}ms for streams: {}. The following hosts failed to claim their token(s): {}",
-              _config.getStopPropagationTimeout(), failedStreams, hosts);
-          _metrics.updateMeter(CoordinatorMetrics.Meter.NUM_FAILED_STOPS, failedStreams.size());
-        } else {
-          _log.warn("Stop may have failed to propagate within {}ms for streams: {}. The newly elected leader was " +
-              "expecting the hosts {} to claim tokens but they didn't",
-              _config.getStopPropagationTimeout(), failedStreams, hosts);
-        }
-
-        revokeUnclaimedAssignmentTokens(unclaimedTokens, stoppingDatastreamGroups);
-      }
-
-      boolean forceStop = _config.getForceStopStreamsOnFailure();
-      for (DatastreamGroup datastreamGroup : stoppingDatastreamGroups) {
-        for (Datastream datastream : datastreamGroup.getDatastreams()) {
-          // If no force stop is configured, only streams that were confirmed to have stopped successfully will be
-          // transitioned to STOPPED state
-          if (forceStop || !failedStreams.contains(datastream.getName())) {
-            datastream.setStatus(DatastreamStatus.STOPPED);
-            if (!_adapter.updateDatastream(datastream)) {
-              _log.warn("Failed to update datastream: {} to stopped state", datastream.getName());
-              succeeded = false;
-            }
-          }
-        }
->>>>>>> a35caa7d
       }
     } catch (RuntimeException e) {
       _log.error("handleLeaderDoAssignment: runtime exception.", e);
@@ -1412,8 +1367,7 @@
 
     // schedule retry if failure
     if (!succeeded && !_leaderDoAssignmentScheduled.get()) {
-<<<<<<< HEAD
-      scheduleLeaderDoAssignmentRetry(cleanUpOrphanNodes);
+      scheduleLeaderDoAssignmentRetry(isNewlyElectedLeader);
     }
   }
 
@@ -1460,15 +1414,6 @@
           }
         }
       }
-=======
-      _log.info("Schedule retry for leader assigning tasks");
-      _metrics.updateKeyedMeter(CoordinatorMetrics.KeyedMeter.HANDLE_LEADER_DO_ASSIGNMENT_NUM_RETRIES, 1);
-      _leaderDoAssignmentScheduled.set(true);
-      _leaderDoAssignmentScheduledFuture = _scheduledExecutor.schedule(() -> {
-        _eventQueue.put(CoordinatorEvent.createLeaderDoAssignmentEvent(isNewlyElectedLeader));
-        _leaderDoAssignmentScheduled.set(false);
-      }, _config.getRetryIntervalMs(), TimeUnit.MILLISECONDS);
->>>>>>> a35caa7d
     }
     return success;
   }
