/**
 *  Copyright 2019 LinkedIn Corporation. All rights reserved.
 *  Licensed under the BSD 2-Clause License. See the LICENSE file in the project root for license information.
 *  See the NOTICE file in the project root for additional information regarding copyright ownership.
 */
package com.linkedin.datastream.server;

import java.time.Duration;
import java.time.Instant;
import java.util.ArrayList;
import java.util.Collection;
import java.util.Collections;
import java.util.HashMap;
import java.util.List;
import java.util.Map;
import java.util.Objects;
import java.util.Optional;
import java.util.Properties;
import java.util.Set;
import java.util.concurrent.ConcurrentHashMap;
import java.util.concurrent.ExecutionException;
import java.util.concurrent.Executors;
import java.util.concurrent.Future;
import java.util.concurrent.LinkedBlockingQueue;
import java.util.concurrent.ScheduledExecutorService;
import java.util.concurrent.ThreadPoolExecutor;
import java.util.concurrent.TimeUnit;
import java.util.concurrent.TimeoutException;
import java.util.concurrent.atomic.AtomicBoolean;
import java.util.concurrent.atomic.AtomicLong;
import java.util.function.BooleanSupplier;
import java.util.function.Function;
import java.util.stream.Collectors;

import org.apache.commons.lang.StringUtils;
import org.apache.commons.lang.Validate;
import org.apache.commons.lang.exception.ExceptionUtils;
import org.slf4j.Logger;
import org.slf4j.LoggerFactory;

import com.codahale.metrics.MetricRegistry;

import com.linkedin.datastream.common.Datastream;
import com.linkedin.datastream.common.DatastreamAlreadyExistsException;
import com.linkedin.datastream.common.DatastreamConstants;
import com.linkedin.datastream.common.DatastreamDestination;
import com.linkedin.datastream.common.DatastreamException;
import com.linkedin.datastream.common.DatastreamMetadataConstants;
import com.linkedin.datastream.common.DatastreamStatus;
import com.linkedin.datastream.common.DatastreamTransientException;
import com.linkedin.datastream.common.DatastreamUtils;
import com.linkedin.datastream.common.ErrorLogger;
import com.linkedin.datastream.common.VerifiableProperties;
import com.linkedin.datastream.metrics.BrooklinCounterInfo;
import com.linkedin.datastream.metrics.BrooklinGaugeInfo;
import com.linkedin.datastream.metrics.BrooklinMeterInfo;
import com.linkedin.datastream.metrics.BrooklinMetricInfo;
import com.linkedin.datastream.metrics.DynamicMetricsManager;
import com.linkedin.datastream.metrics.MetricsAware;
import com.linkedin.datastream.serde.SerDe;
import com.linkedin.datastream.serde.SerDeSet;
import com.linkedin.datastream.server.api.connector.Connector;
import com.linkedin.datastream.server.api.connector.DatastreamDeduper;
import com.linkedin.datastream.server.api.connector.DatastreamValidationException;
import com.linkedin.datastream.server.api.security.AuthorizationException;
import com.linkedin.datastream.server.api.security.Authorizer;
import com.linkedin.datastream.server.api.serde.SerdeAdmin;
import com.linkedin.datastream.server.api.strategy.AssignmentStrategy;
import com.linkedin.datastream.server.api.transport.TransportException;
import com.linkedin.datastream.server.api.transport.TransportProvider;
import com.linkedin.datastream.server.api.transport.TransportProviderAdmin;
import com.linkedin.datastream.server.providers.CheckpointProvider;
import com.linkedin.datastream.server.providers.ZookeeperCheckpointProvider;
import com.linkedin.datastream.server.zk.ZkAdapter;

import static com.linkedin.datastream.common.DatastreamMetadataConstants.CREATION_MS;
import static com.linkedin.datastream.common.DatastreamMetadataConstants.SYSTEM_DESTINATION_PREFIX;
import static com.linkedin.datastream.common.DatastreamMetadataConstants.TTL_MS;
import static com.linkedin.datastream.common.DatastreamUtils.hasValidDestination;
import static com.linkedin.datastream.common.DatastreamUtils.isReuseAllowed;


/**
 *
 * Coordinator is the object that bridges ZooKeeper with Connector implementations. There is one instance
 * of Coordinator for each deployable Brooklin service instance. The Coordinator can connect multiple connectors,
 * but each of them must belong to a different type. The Coordinator calls the Connector.getConnectorType() to
 * inspect the type of the connectors to make sure that there is only one connector for each type.
 *
 * <p> ZooKeeper interactions wrapped in {@link ZkAdapter}, and depending on the state of the instance, it
 * emits callbacks:
 *
 * <ul>
 *     <li>{@link Coordinator#onBecomeLeader()} This callback is triggered when this instance becomes the
 *     leader of the Datastream cluster</li>
 *
 *     <li>{@link Coordinator#onDatastreamAddOrDrop()} Only the Coordinator leader monitors the Datastream definitions
 *     in ZooKeeper. When there are changes made to datastream definitions through Datastream Management Service,
 *     this callback will be triggered on the Coordinator Leader so it can reassign datastream tasks among
 *     live instances.</li>
 *
 *     <li>{@link Coordinator#onLiveInstancesChange()} Only the Coordinator leader monitors the list of
 *     live instances in the cluster. If there are any instances go online or offline, this callback is triggered
 *     so the Coordinator leader can reassign datastream tasks among live instances.</li>
 *
 *     <li>{@link Coordinator#onDatastreamUpdate()} This callback is triggered when any updates have been made
 *     to existing datastreams to schedule an AssignmentChange event for task reassignment if necessary. </li>
 *
 *     <li>{@link Coordinator#onAssignmentChange()} </li> All Coordinators, including the leader instance, will
 *     get notified if the datastream tasks assigned to it is updated through this callback. This is where
 *     the Coordinator can trigger the Connector API to notify corresponding connectors
 * </ul>
 *
 *
 *
 *                                         Coordinator                       Connector
 *
 * ┌──────────────┐       ┌─────────────────────────────────────────┐    ┌─────────────────┐
 * │              │       │                                         │    │                 │
 * │              │       │                                         │    │                 │
 * │              │       │ ┌──────────┐  ┌────────────────┐        │    │                 │
 * │              │       │ │ZkAdapter ├──▶ onBecomeLeader │        │    │                 │
 * │              │       │ │          │  └────────────────┘        │    │                 │
 * │              ├───────┼─▶          │  ┌──────────────────┐      │    │                 │
 * │              │       │ │          ├──▶ onBecomeFollower │      │    │                 │
 * │              │       │ │          │  └──────────────────┘      │    │                 │
 * │              │       │ │          │  ┌────────────────────┐    │    │                 │
 * │  ZooKeeper   ├───────┼─▶          ├──▶ onAssignmentChange ├────┼────▶                 │
 * │              │       │ │          │  └────────────────────┘    │    │                 │
 * │              │       │ │          │  ┌───────────────────────┐ │    │                 │
 * │              │       │ │          ├──▶ onLiveInstancesChange │ │    │                 │
 * │              ├───────┼─▶          │  └───────────────────────┘ │    │                 │
 * │              │       │ │          │  ┌────────────────────┐    │    │                 │
 * │              │       │ │          ├──▶ onDatastreamUpdate ├────┼────▶                 │
 * │              │       │ │          │  └────────────────────┘    │    │                 │
 * │              │       │ └──────────┘                            │    │                 │
 * │              │       │                                         │    │                 │
 * └──────────────┘       │                                         │    │                 │
 *                        └─────────────────────────────────────────┘    └─────────────────┘
 *
 */
public class Coordinator implements ZkAdapter.ZkAdapterListener, MetricsAware {
  /*
     There are situation where we need to pause a Datastream without taking down the Brooklin Server.
     For example to temporary stop a misbehaving datastream, or to fix some connectivity issues.

     The coordinator reassign the tasks of the paused datastream to a dummy instance  "PAUSED_INSTANCE",
     effectively suspending processing of the current tasks.
       - In case a datastream is deduped, the tasks are reassigned only if all the datastreams are paused.
       - The tasks status are changed from OK to Paused.
   */
  public static final String PAUSED_INSTANCE = "PAUSED_INSTANCE";
  private static final String EVENT_PRODUCER_CONFIG_DOMAIN = "brooklin.server.eventProducer";

  private static final String MODULE = Coordinator.class.getSimpleName();
  private static final long EVENT_THREAD_JOIN_TIMEOUT = 1000L;
  private static final Duration ASSIGNMENT_TIMEOUT = Duration.ofSeconds(30);
  private static final String NUM_REBALANCES = "numRebalances";
  private static final String NUM_ERRORS = "numErrors";
  private static final String NUM_RETRIES = "numRetries";
  private static final String NUM_HEARTBEATS = "numHeartbeats";
  private static final String NUM_ASSIGNMENT_CHANGES = "numAssignmentChanges";
  private static final String NUM_PARTITION_ASSIGNMENTS = "numPartitionAssignments";
  private static final String NUM_PARTITION_MOVEMENTS = "numPartitionMovements";
  private static final String NUM_PAUSED_DATASTREAMS_GROUPS = "numPausedDatastreamsGroups";
  private static final String MAX_PARTITION_COUNT_IN_TASK = "maxPartitionCountInTask";
  private static final String IS_LEADER = "isLeader";

  // Connector common metrics
  private static final String NUM_DATASTREAMS = "numDatastreams";
  private static final String NUM_DATASTREAM_TASKS = "numDatastreamTasks";

  private static AtomicLong _pausedDatastreamsGroups = new AtomicLong(0L);

  private final CachedDatastreamReader _datastreamCache;
  private final Properties _eventProducerConfig;
  private final CheckpointProvider _cpProvider;
  private final Map<String, TransportProviderAdmin> _transportProviderAdmins = new HashMap<>();
  private final CoordinatorEventBlockingQueue _eventQueue;
  private final CoordinatorEventProcessor _eventThread;
  private final ThreadPoolExecutor _assignmentChangeThreadPool;
  private final String _clusterName;
  private final CoordinatorConfig _config;
  private final ZkAdapter _adapter;

  // mapping from connector type to connector Info instance
  private final Map<String, ConnectorInfo> _connectors = new HashMap<>();

  // Currently assigned datastream tasks by taskName
  private final Map<String, DatastreamTask> _assignedDatastreamTasks = new ConcurrentHashMap<>();

  private final List<BrooklinMetricInfo> _metrics = new ArrayList<>();
  private final DynamicMetricsManager _dynamicMetricsManager;

  // One coordinator heartbeat per minute, heartbeat helps detect dead/live-lock
  // where no events can be handled if coordinator locks up. This can happen because
  // handleEvent is synchronized and downstream code can misbehave.
  private final Duration _heartbeatPeriod;

  private final Logger _log = LoggerFactory.getLogger(Coordinator.class.getName());
  private final ScheduledExecutorService _executor = Executors.newSingleThreadScheduledExecutor();

  // make sure the scheduled retries are not duplicated
  private final AtomicBoolean leaderDatastreamAddOrDeleteEventScheduled = new AtomicBoolean(false);

  // make sure the scheduled retries are not duplicated
  private final AtomicBoolean leaderDoAssignmentScheduled = new AtomicBoolean(false);

  // make sure the scheduled retries are not duplicated
  private final AtomicBoolean leaderPartitionAssignmentScheduled = new AtomicBoolean(false);

  // make sure the scheduled retries are not duplicated
  private final AtomicBoolean leaderPartitionMovementScheduled = new AtomicBoolean(false);

  private final Map<String, SerdeAdmin> _serdeAdmins = new HashMap<>();
  private final Map<String, Authorizer> _authorizers = new HashMap<>();

  /**
   * Constructor for coordinator
   * @param datastreamCache Cache to maintain all the datastreams in the cluster.
   * @param config Config properties to use while creating coordinator.
   * @throws DatastreamException if coordinator creation fails.
   */
  public Coordinator(CachedDatastreamReader datastreamCache, Properties config) throws DatastreamException {
    this(datastreamCache, new CoordinatorConfig(config));
  }

  /**
   * Construtor for coordinator
   * @param datastreamCache Cache to maintain all the datastreams in the cluster.
   * @param config Coordinator config to use while creating coordinator.
   */
  public Coordinator(CachedDatastreamReader datastreamCache, CoordinatorConfig config) throws DatastreamException {
    _datastreamCache = datastreamCache;
    _config = config;
    _clusterName = _config.getCluster();
    _heartbeatPeriod = Duration.ofMillis(config.getHeartbeatPeriodMs());

    _adapter = new ZkAdapter(_config.getZkAddress(), _clusterName, _config.getDefaultTransportProviderName(),
        _config.getZkSessionTimeout(), _config.getZkConnectionTimeout(), this);

    _eventQueue = new CoordinatorEventBlockingQueue();
    _eventThread = new CoordinatorEventProcessor();
    _eventThread.setDaemon(true);

    _dynamicMetricsManager = DynamicMetricsManager.getInstance();
    _dynamicMetricsManager.registerGauge(MODULE, NUM_PAUSED_DATASTREAMS_GROUPS, () -> _pausedDatastreamsGroups.get());
    _dynamicMetricsManager.registerGauge(MODULE, IS_LEADER, () -> getIsLeader().getAsBoolean() ? 1 : 0);

    // Creating a separate thread pool for making the onAssignmentChange calls to the connector
    _assignmentChangeThreadPool = new ThreadPoolExecutor(config.getAssignmentChangeThreadPoolThreadCount(),
        config.getAssignmentChangeThreadPoolThreadCount(), 10, TimeUnit.SECONDS, new LinkedBlockingQueue<>());

    VerifiableProperties coordinatorProperties = new VerifiableProperties(_config.getConfigProperties());

    _eventProducerConfig = coordinatorProperties.getDomainProperties(EVENT_PRODUCER_CONFIG_DOMAIN);

    _cpProvider = new ZookeeperCheckpointProvider(_adapter);
    Optional.ofNullable(_cpProvider.getMetricInfos()).ifPresent(_metrics::addAll);

    _metrics.addAll(EventProducer.getMetricInfos());
  }

  /**
   * Start Coordinator (and all connectors)
   */
  public void start() {
    _log.info("Starting coordinator");
    _eventThread.start();
    _adapter.connect();

    for (String connectorType : _connectors.keySet()) {
      ConnectorInfo connectorInfo = _connectors.get(connectorType);
      ConnectorWrapper connector = connectorInfo.getConnector();

      // populate the instanceName. We only know the instance name after _adapter.connect()
      connector.setInstanceName(getInstanceName());

      // make sure connector znode exists upon instance start. This way in a brand new cluster
      // we can inspect ZooKeeper and know what connectors are created
      _adapter.ensureConnectorZNode(connector.getConnectorType());

      // call connector::start API
      connector.start(connectorInfo.getCheckpointProvider());

      _log.info("Coordinator started");
    }

    // now that instance is started, make sure it doesn't miss any assignment created during
    // the slow startup
    _eventQueue.put(CoordinatorEvent.createHandleAssignmentChangeEvent());

    // Queue up one heartbeat per period with a initial delay of 3 periods
    _executor.scheduleAtFixedRate(() -> _eventQueue.put(CoordinatorEvent.HEARTBEAT_EVENT),
        _heartbeatPeriod.toMillis() * 3, _heartbeatPeriod.toMillis(), TimeUnit.MILLISECONDS);
  }

  /**
   * Stop coordinator (and all connectors)
   */
  public void stop() {
    _log.info("Stopping coordinator");

    // Stopping event threads so that no more events are scheduled for the connector.
    while (_eventThread.isAlive()) {
      try {
        _eventThread.interrupt();
        _eventThread.join(EVENT_THREAD_JOIN_TIMEOUT);
      } catch (InterruptedException e) {
        _log.warn("Exception caught while stopping coordinator", e);
      }
    }

    // Stopping all the connectors so that they stop producing.
    for (String connectorType : _connectors.keySet()) {
      try {
        _connectors.get(connectorType).getConnector().stop();
      } catch (Exception ex) {
        _log.warn(String.format(
            "Connector stop threw an exception for connectorType %s, " + "Swallowing it and continuing shutdown.",
            connectorType), ex);
      }
    }

    // Shutdown the event producer.
    for (DatastreamTask task : _assignedDatastreamTasks.values()) {
      ((EventProducer) task.getEventProducer()).shutdown();
    }
    _adapter.disconnect();
    _log.info("Coordinator stopped");
  }

  /**
   * Notify all instances in the cluster that some datastreams get updated. We need this because currently
   * Coordinator wouldn't watch the data change within a datastream. So they won't be able to react to
   * a datastream update unless explicitly get notified.
   */
  public synchronized void broadcastDatastreamUpdate() {
    _adapter.touchAllInstanceAssignments();
  }

  public String getInstanceName() {
    return _adapter.getInstanceName();
  }

  public Collection<DatastreamTask> getDatastreamTasks() {
    return _assignedDatastreamTasks.values();
  }

  /**
   * {@inheritDoc}
   * There can only be one leader in a datastream cluster.
   */
  @Override
  public void onBecomeLeader() {
    _log.info("Coordinator::onBecomeLeader is called");
    // when an instance becomes a leader, make sure we don't miss new datastreams and
    // new assignment tasks that was not finished by the previous leader
    _eventQueue.put(CoordinatorEvent.createHandleDatastreamAddOrDeleteEvent());
    _eventQueue.put(CoordinatorEvent.createLeaderDoAssignmentEvent());
    _log.info("Coordinator::onBecomeLeader completed successfully");
  }

  /**
   * {@inheritDoc}
   * This method is called when a new datastream server is added or existing datastream server goes down.
   */
  @Override
  public void onLiveInstancesChange() {
    _log.info("Coordinator::onLiveInstancesChange is called");
    _eventQueue.put(CoordinatorEvent.createLeaderDoAssignmentEvent());
    _log.info("Coordinator::onLiveInstancesChange completed successfully");
  }

  /**
   * {@inheritDoc}
   * This method is called when a new datastream is created/deleted.
   */
  @Override
  public void onDatastreamAddOrDrop() {
    _log.info("Coordinator::onDatastreamAddOrDrop is called");
    // if there are new datastreams created, we need to trigger the topic creation logic
    _eventQueue.put(CoordinatorEvent.createHandleDatastreamAddOrDeleteEvent());
    _eventQueue.put(CoordinatorEvent.createLeaderDoAssignmentEvent());
    _log.info("Coordinator::onDatastreamAddOrDrop completed successfully");
  }

  /**
   * {@inheritDoc}
   */
  @Override
  public void onDatastreamUpdate() {
    _log.info("Coordinator::onDatastreamUpdate is called");
    // We need this synchronization to protect the updates on _assignedDatastreamTasks
    synchronized (_assignedDatastreamTasks) {
      // On datastream update the CachedDatastreamReader won't refresh its data, so we need to invalidate the cache
      _datastreamCache.invalidateAllCache();
      List<DatastreamGroup> datastreamGroups = _datastreamCache.getDatastreamGroups();
      // Refresh the datastream task
      _assignedDatastreamTasks.values().forEach(task -> {
        Optional<DatastreamGroup> dg =
            datastreamGroups.stream().filter(x -> x.getTaskPrefix().equals(task.getTaskPrefix())).findFirst();
        if (dg.isPresent()) {
          ((DatastreamTaskImpl) task).setDatastreams(dg.get().getDatastreams());
        } else {
          _log.warn("Can't find datastream group for task {}", task);
        }
      });
    }
    _eventQueue.put(CoordinatorEvent.createHandleDatastreamChangeEvent());
    _log.info("Coordinator::onDatastreamUpdate completed successfully");
  }

  @Override
  public void onPartitionMovement() {
    _log.info("Coordinator::onPartitionMovement is called");
    _eventQueue.put(CoordinatorEvent.createPartitionMovementEvent());
    _log.info("Coordinator::onPartitionMovement completed successfully");
  }
  /**
   * {@inheritDoc}
   *
   * To handle assignment change, we need to take the following steps:
   * (1) get a list of all current assignment.
   * (2) inspect the task to find out which connectors are responsible for handling the changed assignment
   * (3) call corresponding connector API so that the connectors can handle the assignment changes.
   *
   */
  @Override
  public void onAssignmentChange() {
    _log.info("Coordinator::onAssignmentChange is called");
    _eventQueue.put(CoordinatorEvent.createHandleAssignmentChangeEvent());
    _log.info("Coordinator::onAssignmentChange completed successfully");
  }

  private void handleAssignmentChange(boolean isDatastreamUpdate) throws TimeoutException {
    long startAt = System.currentTimeMillis();

    // when there is any change to the assignment for this instance. Need to find out what is the connector
    // type of the changed assignment, and then call the corresponding callback of the connector instance
    List<String> assignment = _adapter.getInstanceAssignment(_adapter.getInstanceName());

    _log.info("START: Coordinator::handleAssignmentChange. Instance: " + _adapter.getInstanceName() + ", assignment: "
        + assignment + " isDatastreamUpdate: " + isDatastreamUpdate);

    // all datastream tasks for all connector types
    Map<String, List<DatastreamTask>> currentAssignment = new HashMap<>();
    assignment.forEach(ds -> {
      DatastreamTask task = getDatastreamTask(ds);
      if (task != null) {
        String connectorType = task.getConnectorType();
        if (!currentAssignment.containsKey(connectorType)) {
          currentAssignment.put(connectorType, new ArrayList<>());
        }
        currentAssignment.get(connectorType).add(task);
      }
    });

    _log.info(printAssignmentByType(currentAssignment));

    //
    // diff the currentAssignment with last saved assignment _assignedDatastreamTasksByConnectorType and make sure
    // the affected connectors are notified through the callback. There are following cases:
    // (1) a connector is removed of all assignment. This means the connector type does not exist in
    //     currentAssignment, but exist in the previous assignment in _assignedDatastreamTasksByConnectorType
    // (2) there are any changes of assignment for an existing connector type, including datastreamtasks
    //     added or removed. We do not handle the case when datastreamtask is updated. This include the
    //     case a connector previously doesn't have assignment but now has. This means the connector type
    //     is not contained in currentAssignment, but contained in _assignedDatastreamTasksByConnectorType
    //

    // case (1), find connectors that now doesn't handle any tasks
    List<String> oldConnectorList = _assignedDatastreamTasks.values()
        .stream()
        .map(DatastreamTask::getConnectorType)
        .distinct()
        .collect(Collectors.toList());
    List<String> newConnectorList = new ArrayList<>(currentAssignment.keySet());

    List<String> deactivated = new ArrayList<>(oldConnectorList);
    deactivated.removeAll(newConnectorList);
    List<Future<Boolean>> assignmentChangeFutures = deactivated.stream()
        .map(connectorType -> dispatchAssignmentChangeIfNeeded(connectorType, new ArrayList<>(), isDatastreamUpdate))
        .filter(Objects::nonNull)
        .collect(Collectors.toList());

    // case (2) - Dispatch all the assignment changes in a separate thread
    assignmentChangeFutures.addAll(newConnectorList.stream()
        .map(connectorType -> dispatchAssignmentChangeIfNeeded(connectorType, currentAssignment.get(connectorType),
            isDatastreamUpdate))
        .filter(Objects::nonNull)
        .collect(Collectors.toList()));

    // Wait till all the futures are complete or timeout.
    Instant start = Instant.now();
    try {
      for (Future<Boolean> assignmentChangeFuture : assignmentChangeFutures) {
        if (Duration.between(start, Instant.now()).compareTo(ASSIGNMENT_TIMEOUT) > 0) {
          throw new TimeoutException("Timeout doing assignment");
        }
        try {
          assignmentChangeFuture.get(ASSIGNMENT_TIMEOUT.toMillis(), TimeUnit.MILLISECONDS);
        } catch (ExecutionException e) {
          _log.warn("onAssignmentChange call threw exception", e);
        }
      }
    } catch (TimeoutException e) {
      // if it's timeout then we will retry
      _log.warn("Timeout when doing the assignment", e);
      if (isDatastreamUpdate) {
        _eventQueue.put(CoordinatorEvent.createHandleDatastreamChangeEvent());
      } else {
        _eventQueue.put(CoordinatorEvent.createHandleAssignmentChangeEvent());
      }
      throw e;
    } catch (InterruptedException e) {
      _log.warn("onAssignmentChange call got interrupted", e);
    } finally {
      assignmentChangeFutures.forEach(future -> future.cancel(true));
    }

    // now save the current assignment
    _assignedDatastreamTasks.clear();
    _assignedDatastreamTasks.putAll(currentAssignment.values()
        .stream()
        .flatMap(Collection::stream)
        .collect(Collectors.toMap(DatastreamTask::getDatastreamTaskName, Function.identity())));

    long endAt = System.currentTimeMillis();

    _log.info(String.format("END: Coordinator::handleAssignmentChange, Duration: %d milliseconds", endAt - startAt));
    _dynamicMetricsManager.createOrUpdateMeter(MODULE, NUM_ASSIGNMENT_CHANGES, 1);
  }

  private DatastreamTask getDatastreamTask(String taskName) {
    if (_assignedDatastreamTasks.containsKey(taskName)) {
      return _assignedDatastreamTasks.get(taskName);
    } else {
      DatastreamTaskImpl task = _adapter.getAssignedDatastreamTask(_adapter.getInstanceName(), taskName);

      if (task != null) {
        DatastreamGroup dg = _datastreamCache.getDatastreamGroups()
            .stream()
            .filter(x -> x.getTaskPrefix().equals(task.getTaskPrefix()))
            .findFirst()
            .get();

        task.setDatastreams(dg.getDatastreams());
      }

      return task;
    }
  }

  private Future<Boolean> dispatchAssignmentChangeIfNeeded(String connectorType, List<DatastreamTask> assignment,
      boolean isDatastreamUpdate) {
    ConnectorInfo connectorInfo = _connectors.get(connectorType);
    ConnectorWrapper connector = connectorInfo.getConnector();

    List<DatastreamTask> addedTasks = new ArrayList<>(assignment);
    List<DatastreamTask> removedTasks;
    List<DatastreamTask> oldAssignment = _assignedDatastreamTasks.values()
        .stream()
        .filter(t -> t.getConnectorType().equals(connectorType))
        .collect(Collectors.toList());

    // if there are any difference in the list of assignment. Note that if there are no difference
    // between the two lists, then the connector onAssignmentChange() is not called.
    addedTasks.removeAll(oldAssignment);
    oldAssignment.removeAll(assignment);
    removedTasks = oldAssignment;

    if (isDatastreamUpdate || !addedTasks.isEmpty() || !removedTasks.isEmpty()) {
      // Populate the event producers before calling the connector with the list of tasks.
      addedTasks.stream().filter(t -> t.getEventProducer() == null).forEach(this::initializeTask);

      // Dispatch the onAssignmentChange to the connector in a separate thread.
      return _assignmentChangeThreadPool.submit(() -> {
        try {
          connector.onAssignmentChange(assignment);
          // Unassign tasks with producers
          removedTasks.forEach(this::uninitializeTask);
        } catch (Exception ex) {
          _log.warn(String.format("connector.onAssignmentChange for connector %s threw an exception, "
              + "Queuing up a new onAssignmentChange event for retry.", connectorType), ex);
          _eventQueue.put(CoordinatorEvent.createHandleInstanceErrorEvent(ExceptionUtils.getRootCauseMessage(ex)));
          if (isDatastreamUpdate) {
            _eventQueue.put(CoordinatorEvent.createHandleDatastreamChangeEvent());
          } else {
            _eventQueue.put(CoordinatorEvent.createHandleAssignmentChangeEvent());
          }
          return false;
        }
        return true;
      });
    }

    return null;
  }

  private void uninitializeTask(DatastreamTask t) {
    TransportProviderAdmin tpAdmin = _transportProviderAdmins.get(t.getTransportProviderName());
    tpAdmin.unassignTransportProvider(t);
    _cpProvider.unassignDatastreamTask(t);
  }

  private void initializeTask(DatastreamTask task) {
    DatastreamTaskImpl taskImpl = (DatastreamTaskImpl) task;
    assignSerdes(taskImpl);

    boolean customCheckpointing = _connectors.get(task.getConnectorType()).isCustomCheckpointing();
    TransportProviderAdmin tpAdmin = _transportProviderAdmins.get(task.getTransportProviderName());
    TransportProvider transportProvider = tpAdmin.assignTransportProvider(task);
    EventProducer producer =
        new EventProducer(task, transportProvider, _cpProvider, _eventProducerConfig, customCheckpointing);

    taskImpl.setEventProducer(producer);
    Map<Integer, String> checkpoints = producer.loadCheckpoints(task);
    taskImpl.setCheckpoints(checkpoints);
  }

  private void assignSerdes(DatastreamTaskImpl datastreamTask) {
    Datastream datastream = datastreamTask.getDatastreams().get(0);
    SerDeSet destinationSet = null;

    if (datastream.hasDestination()) {
      DatastreamDestination destination = datastream.getDestination();
      SerDe envelopeSerDe = null;
      SerDe keySerDe = null;
      SerDe valueSerDe = null;
      if (destination.hasEnvelopeSerDe() && StringUtils.isNotEmpty(destination.getEnvelopeSerDe())) {
        envelopeSerDe = _serdeAdmins.get(destination.getEnvelopeSerDe()).assignSerde(datastreamTask);
      }

      if (destination.hasKeySerDe() && StringUtils.isNotEmpty(destination.getKeySerDe())) {
        keySerDe = _serdeAdmins.get(destination.getKeySerDe()).assignSerde(datastreamTask);
      }

      if (destination.hasPayloadSerDe() && StringUtils.isNotEmpty(destination.getPayloadSerDe())) {
        valueSerDe = _serdeAdmins.get(destination.getPayloadSerDe()).assignSerde(datastreamTask);
      }

      destinationSet = new SerDeSet(keySerDe, valueSerDe, envelopeSerDe);
    }

    datastreamTask.assignSerDes(destinationSet);
  }

  protected synchronized void handleEvent(CoordinatorEvent event) {
    _log.info("START: Handle event " + event.getType() + ", Instance: " + _adapter.getInstanceName());

    try {
      switch (event.getType()) {
        case LEADER_DO_ASSIGNMENT:
          handleLeaderDoAssignment();
          break;

        case HANDLE_ASSIGNMENT_CHANGE:
          // synchronize between this and onDatastreamUpdate. See more comments there
          synchronized (_assignedDatastreamTasks) {
            handleAssignmentChange(false);
          }
          break;

        case HANDLE_DATASTREAM_CHANGE_WITH_UPDATE:
          // synchronize between this and onDatastreamUpdate. See more comments there
          synchronized (_assignedDatastreamTasks) {
            handleAssignmentChange(true);
          }
          break;

        case HANDLE_ADD_OR_DELETE_DATASTREAM:
          handleDatastreamAddOrDelete();
          break;

        case HANDLE_INSTANCE_ERROR:
          handleInstanceError((CoordinatorEvent.HandleInstanceError) event);
          break;

        case HEARTBEAT:
          handleHeartbeat();
          break;

        case LEADER_PARTITION_ASSIGNMENT:
          performPartitionAssignment(event.getDatastreamGroupName());
          break;

        case LEADER_PARTITION_MOVEMENT:
          performPartitionMovement();
          break;

        default:
          String errorMessage = String.format("Unknown event type %s.", event.getType());
          ErrorLogger.logAndThrowDatastreamRuntimeException(_log, errorMessage, null);
          break;
      }
    } catch (Exception e) {
      _dynamicMetricsManager.createOrUpdateMeter(MODULE, "handleEvent-" + event.getType(), NUM_ERRORS, 1);
      _log.error("ERROR: event + " + event + " failed.", e);
    }

    _log.info("END: Handle event " + event);
  }

  // when we encounter an error, we need to persist the error message in ZooKeeper. We only persist the
  // first 10 messages. Why we put this logic in event loop instead of synchronously handle it? This
  // is because the same reason that can result in error can also result in the failure of persisting
  // the error message.
  private void handleInstanceError(CoordinatorEvent.HandleInstanceError event) {
    String msg = event.getEventData();
    _adapter.zkSaveInstanceError(msg);
  }

  /**
   * Increment a heartbeat counter as a way to report liveliness of the coordinator
   */
  private void handleHeartbeat() {
    _dynamicMetricsManager.createOrUpdateCounter(MODULE, NUM_HEARTBEATS, 1);
  }

  /**
   * Check if a datastream is either marked as deleting or its TTL has expired
   */
  private boolean isDeletingOrExpired(Datastream stream) {
    boolean isExpired = false;

    // Check TTL
    if (stream.getMetadata().containsKey(TTL_MS) && stream.getMetadata().containsKey(CREATION_MS)) {
      try {
        long ttlMs = Long.parseLong(stream.getMetadata().get(TTL_MS));
        long creationMs = Long.parseLong(stream.getMetadata().get(CREATION_MS));
        if (System.currentTimeMillis() - creationMs >= ttlMs) {
          isExpired = true;
        }
      } catch (NumberFormatException e) {
        _log.error("Ignoring TTL as some metadata is not numeric, CREATION_MS={}, TTL_MS={}",
            stream.getMetadata().get(CREATION_MS), stream.getMetadata().get(TTL_MS), e);
      }
    }

    return isExpired || stream.getStatus() == DatastreamStatus.DELETING;
  }

  /**
   * This method performs two tasks:
   * 1) initializes destination for a newly created datastream and update it in ZooKeeper
   * 2) delete an existing datastream if it is marked as deleted or its TTL has expired.
   *
   * If #2 occurs, it also invalidates the datastream cache for the next assignment.
   *
   * This means TTL is enforced only for below events:
   *  1) new leader is elected
   *  2) a new stream is added
   *  3) an existing stream is deleted
   *
   * Note that expired streams are not handled during rebalancing which is okay because
   * if there are no more streams getting created, there is no pressure to delete streams
   * either. Also, expired streams are excluded from any future task assignments.
   */
  private void handleDatastreamAddOrDelete() {
    boolean shouldRetry = false;

    // Get the list of all datastreams
    List<Datastream> allStreams = _datastreamCache.getAllDatastreams(true);

    // do nothing if there are zero datastreams
    if (allStreams.isEmpty()) {
      _log.warn("Received a new datastream event, but there were no datastreams");
      return;
    }

    for (Datastream ds : allStreams) {
      if (ds.getStatus() == DatastreamStatus.INITIALIZING) {
        try {
          if (DatastreamUtils.isConnectorManagedDestination(ds)) {
            _log.info("Connector will manage destination(s) for datastream {}, skipping destination creation.", ds);
          } else {
            createTopic(ds);
          }

          // Set the datastream status as ready for use (both producing and consumption)
          ds.setStatus(DatastreamStatus.READY);
          if (!_adapter.updateDatastream(ds)) {
            _log.warn("Failed to update datastream: {} after initializing. This datastream will not be scheduled for "
                + "producing events ", ds.getName());
            shouldRetry = true;
          }
        } catch (Exception e) {
          _log.warn("Failed to update the destination of new datastream {}", ds, e);
          shouldRetry = true;
        }
      } else if (isDeletingOrExpired(ds)) {
        _log.info("Trying to hard delete datastream {} (reason={})", ds,
            ds.getStatus() == DatastreamStatus.DELETING ? "deleting" : "expired");

        hardDeleteDatastream(ds, allStreams);
      }
    }

    if (shouldRetry) {
      _dynamicMetricsManager.createOrUpdateMeter(MODULE, "handleDatastreamAddOrDelete", NUM_RETRIES, 1);

      // If there are any failure, we will need to schedule retry if
      // there is no pending retry scheduled already.
      if (leaderDatastreamAddOrDeleteEventScheduled.compareAndSet(false, true)) {
        _log.warn("Schedule retry for handling new datastream");
        _executor.schedule(() -> {
          _eventQueue.put(CoordinatorEvent.createHandleDatastreamAddOrDeleteEvent());

          // Allow further retry scheduling
          leaderDatastreamAddOrDeleteEventScheduled.set(false);
        }, _config.getRetryIntervalMs(), TimeUnit.MILLISECONDS);
      }
    }

    _eventQueue.put(CoordinatorEvent.createLeaderDoAssignmentEvent());
  }

  private void hardDeleteDatastream(Datastream ds, List<Datastream> allStreams) {
    String taskPrefix;
    if (DatastreamUtils.containsTaskPrefix(ds)) {
      taskPrefix = DatastreamUtils.getTaskPrefix(ds);
    } else {
      taskPrefix = DatastreamTaskImpl.getTaskPrefix(ds);
    }

    Optional<Datastream> duplicateStream = allStreams.stream()
        .filter(DatastreamUtils::containsTaskPrefix)
        .filter(x -> !x.getName().equals(ds.getName()) && DatastreamUtils.getTaskPrefix(x).equals(taskPrefix))
        .findFirst();

    if (!duplicateStream.isPresent()) {
      _log.info(
          "No datastream left in the datastream group with taskPrefix {}. Deleting all tasks corresponding to the datastream.",
          taskPrefix);
      _adapter.deleteTasksWithPrefix(_connectors.keySet(), taskPrefix);
      deleteTopic(ds);
    } else {
      _log.info("Found duplicate datastream {} for the datastream to be deleted {}. Not deleting the tasks.",
          duplicateStream.get().getName(), ds.getName());
    }

    _adapter.deleteDatastream(ds.getName());
  }

  private String createTopic(Datastream datastream) throws TransportException {
    _transportProviderAdmins.get(datastream.getTransportProviderName()).createDestination(datastream);

    // For deduped datastreams, all destination-related metadata have been copied by
    // populateDatastreamDestinationFromExistingDatastream().
    if (!datastream.getMetadata().containsKey(DatastreamMetadataConstants.DESTINATION_CREATION_MS)) {
      // Set destination creation time and retention
      datastream.getMetadata()
          .put(DatastreamMetadataConstants.DESTINATION_CREATION_MS, String.valueOf(Instant.now().toEpochMilli()));

      try {
        Duration retention = _transportProviderAdmins.get(datastream.getTransportProviderName()).getRetention(datastream);
        if (retention != null) {
          datastream.getMetadata()
              .put(DatastreamMetadataConstants.DESTINATION_RETENTION_MS, String.valueOf(retention.toMillis()));
        }
      } catch (UnsupportedOperationException e) {
        _log.warn("Transport doesn't support mechanism to get retention, Unable to populate retention in datastream", e);
      }
    }

    return datastream.getDestination().getConnectionString();
  }

  private void deleteTopic(Datastream datastream) {
    try {
      if (DatastreamUtils.isUserManagedDestination(datastream)) {
        _log.info("BYOT(bring your own topic), topic will not be deleted");
      } else if (DatastreamUtils.isConnectorManagedDestination(datastream)) {
        _log.info("Datastream contains connector-managed destinations, topic will not be deleted");
      } else {
        _transportProviderAdmins.get(datastream.getTransportProviderName()).dropDestination(datastream);
      }
    } catch (Exception e) {
      _log.error("Runtime Exception while delete topic", e);
    }
  }

  private List<DatastreamGroup> fetchDatastreamGroups() {
    // Get all streams that are assignable. Assignable datastreams are the ones:
    //  1) has a valid destination
    //  2) status is READY or PAUSED, STOPPED or other datastream status will NOT get assigned
    //  3) TTL has not expired
    // Note: We do not need to flush the cache, because the datastreams should have been read as part of the
    //       handleDatastreamAddOrDelete event (that should occur before handleLeaderDoAssignment)
    List<Datastream> allStreams = _datastreamCache.getAllDatastreams(false)
        .stream()
        .filter(datastream -> datastream.hasStatus() && (datastream.getStatus() == DatastreamStatus.READY
            || datastream.getStatus() == DatastreamStatus.PAUSED) && hasValidDestination(datastream)
            && !isDeletingOrExpired(datastream))
        .collect(Collectors.toList());

    Set<Datastream> invalidDatastreams =
        allStreams.stream().filter(s -> !DatastreamUtils.containsTaskPrefix(s)).collect(Collectors.toSet());
    if (!invalidDatastreams.isEmpty()) {
      _log.error("Datastreams {} are ignored during assignment because they didn't contain task prefixes",
          invalidDatastreams);
    }

    // Process only the streams that contains the taskPrefix.
    Map<String, List<Datastream>> streamsByTaskPrefix = allStreams.stream()
        .filter(s -> !invalidDatastreams.contains(s))
        .collect(Collectors.groupingBy(DatastreamUtils::getTaskPrefix, Collectors.toList()));

    return streamsByTaskPrefix.keySet()
        .stream()
        .map(x -> new DatastreamGroup(streamsByTaskPrefix.get(x)))
        .collect(Collectors.toList());
  }

  private void handleLeaderDoAssignment() {
    boolean succeeded = true;
    List<String> liveInstances = Collections.emptyList();
    Map<String, Set<DatastreamTask>> previousAssignmentByInstance = Collections.emptyMap();
    Map<String, List<DatastreamTask>> newAssignmentsByInstance = Collections.emptyMap();

    try {
      List<DatastreamGroup> datastreamGroups = fetchDatastreamGroups();

      onDatastreamChange(datastreamGroups);

      _log.debug("handleLeaderDoAssignment: final datastreams for task assignment: {}", datastreamGroups);

      // get all current live instances
      liveInstances = _adapter.getLiveInstances();

      // Map between instance to tasks assigned to the instance.
      previousAssignmentByInstance = _adapter.getAllAssignedDatastreamTasks();

      // Map between Instance and the tasks
      newAssignmentsByInstance = performAssignment(liveInstances, previousAssignmentByInstance, datastreamGroups);

      // persist the assigned result to ZooKeeper. This means we will need to compare with the current
      // assignment and do remove and add zNodes accordingly. In the case of ZooKeeper failure (when
      // it failed to create or delete zNodes), we will do our best to continue the current process
      // and schedule a retry. The retry should be able to diff the remaining ZooKeeper work
      _adapter.updateAllAssignments(newAssignmentsByInstance);
    } catch (RuntimeException e) {
      _log.error("handleLeaderDoAssignment: runtime exception.", e);
      succeeded = false;
    }

    _log.info("handleLeaderDoAssignment: completed ");
    _log.debug("handleLeaderDoAssignment: new assignment: " + newAssignmentsByInstance);

    // clean up tasks under dead instances if everything went well
    if (succeeded) {
      List<String> instances = new ArrayList<>(liveInstances);
      instances.add(PAUSED_INSTANCE);
      _adapter.cleanupDeadInstanceAssignments(instances);
      _adapter.cleanupOldUnusedTasks(previousAssignmentByInstance, newAssignmentsByInstance);
      _dynamicMetricsManager.createOrUpdateMeter(MODULE, NUM_REBALANCES, 1);
    }

    // schedule retry if failure
    if (!succeeded && !leaderDoAssignmentScheduled.get()) {
      _log.info("Schedule retry for leader assigning tasks");
      _dynamicMetricsManager.createOrUpdateMeter(MODULE, "handleLeaderDoAssignment", NUM_RETRIES, 1);
      leaderDoAssignmentScheduled.set(true);
      _executor.schedule(() -> {
        _eventQueue.put(CoordinatorEvent.createLeaderDoAssignmentEvent());
        leaderDoAssignmentScheduled.set(false);
      }, _config.getRetryIntervalMs(), TimeUnit.MILLISECONDS);
    }
  }

  /**
   * assign the partition to tasks for a particular datastreamGroup
   *
   * @param maybeDatastreamGroupName the datastreamGroup that needs to perform the partition assignment
   */
  private void performPartitionAssignment(Optional<String> maybeDatastreamGroupName) {
    if (!maybeDatastreamGroupName.isPresent()) {
      _log.error("Datastream group is not found when performing partition assignment");
      return;
    }

    boolean succeeded = false;
    Map<String, Set<DatastreamTask>> previousAssignmentByInstance = new HashMap<>();
    Map<String, List<DatastreamTask>> newAssignmentsByInstance = new HashMap<>();

    String datastreamGroupName = maybeDatastreamGroupName.get();

    try {
      previousAssignmentByInstance = _adapter.getAllAssignedDatastreamTasks();
      Map<String, Set<DatastreamTask>> assignmentByInstance = new HashMap<>(previousAssignmentByInstance);

      // retrieve the datastreamGroups for validation
<<<<<<< HEAD
      List<String> datastreamGroups = fetchDatastreamGroups().stream().map(DatastreamGroup::getName)
          .collect(Collectors.toList());

      StickyPartitionAssignmentStrategy partitionAssignmentStrategy = new StickyPartitionAssignmentStrategy();

      for (String connectorType : _connectors.keySet()) {
        Connector connectorInstance = _connectors.get(connectorType).getConnector().getConnectorInstance();
        Map<String, Optional<DatastreamPartitionsMetadata>> datastreamPartitions =
=======
      DatastreamGroup toProcessDatastream =
          fetchDatastreamGroups().stream().filter(dg -> datastreamGroupName.equals(dg.getName())).findFirst().orElse(null);

      if (toProcessDatastream != null) {
        AssignmentStrategy strategy = _connectors.get(toProcessDatastream.getConnectorName()).getAssignmentStrategy();
        Connector connectorInstance = _connectors.get(toProcessDatastream.getConnectorName()).getConnector()
            .getConnectorInstance();
        Map<String, Optional<DatastreamGroupPartitionsMetadata>> datastreamPartitions =
>>>>>>> 68a5b7dc
            connectorInstance.getDatastreamPartitions();

        if (datastreamPartitions.containsKey(toProcessDatastream.getName())) {
          DatastreamGroupPartitionsMetadata subscribes = connectorInstance.getDatastreamPartitions()
              .get(toProcessDatastream.getName())
              .orElseThrow(() ->
                  new DatastreamTransientException("Subscribed partition is not ready yet for datastream " +
                      toProcessDatastream.getName()));

          assignmentByInstance = strategy.assignPartitions(assignmentByInstance, subscribes);
        } else {
          _log.warn("partitions for {} is not found, ignore the partition assignment", toProcessDatastream.getName());
        }
      } else {
        _log.warn("datastream group {} is not active, ignore the partition assignment", datastreamGroupName);
      }

      for (String key : assignmentByInstance.keySet()) {
        newAssignmentsByInstance.put(key, new ArrayList<>(assignmentByInstance.get(key)));
      }
      _adapter.updateAllAssignments(newAssignmentsByInstance);
      _log.info("Partition assignment completed: datastreamGroup, assignment {} ", assignmentByInstance);
      succeeded = true;
    } catch (Exception ex) {
      _log.info("Partition assignment failed, Exception: ", ex);
      succeeded = false;
    }
    // schedule retry if failure
    if (succeeded) {
      _adapter.cleanupOldUnusedTasks(previousAssignmentByInstance, newAssignmentsByInstance);
      updateCounterForMaxPartitionInTask(newAssignmentsByInstance);
      _dynamicMetricsManager.createOrUpdateMeter(MODULE, NUM_PARTITION_ASSIGNMENTS, 1);
    } else if (!leaderPartitionAssignmentScheduled.get()) {
      _log.info("Schedule retry for leader assigning tasks");
      _dynamicMetricsManager.createOrUpdateMeter(MODULE, "handleLeaderPartitionAssignment", NUM_RETRIES, 1);
      leaderPartitionAssignmentScheduled.set(true);
      _executor.schedule(() -> {
        _eventQueue.put(CoordinatorEvent.createLeaderPartitionAssignmentEvent(maybeDatastreamGroupName.get()));
        leaderPartitionAssignmentScheduled.set(false);
      }, _config.getRetryIntervalMs(), TimeUnit.MILLISECONDS);
    }
  }

  private void updateCounterForMaxPartitionInTask(Map<String, List<DatastreamTask>> assignments) {
    long maxPartitionCount = 0;
    for (List<DatastreamTask> tasks : assignments.values()) {
      maxPartitionCount = Math.max(maxPartitionCount,
          tasks.stream().map(DatastreamTask::getPartitionsV2).map(List::size).mapToInt(v -> v).max().orElse(0));
    }
    _dynamicMetricsManager.createOrUpdateCounter(MODULE, MAX_PARTITION_COUNT_IN_TASK, maxPartitionCount);
  }

  private void performPartitionMovement() {
    boolean shouldRetry = true;
    Map<String, Set<DatastreamTask>> previousAssignmentByInstance = _adapter.getAllAssignedDatastreamTasks();
    Map<String, List<DatastreamTask>> newAssignmentsByInstance = new HashMap<>();
    List<String> datastreamGroups = new ArrayList<>();
    List<String> toCleanup = new ArrayList<>();
    try {
      Map<String, Set<DatastreamTask>> assignmentByInstance = new HashMap<>(previousAssignmentByInstance);

      // retrieve the datastreamGroups for validation
      datastreamGroups.addAll(fetchDatastreamGroups().stream().map(DatastreamGroup::getName).collect(Collectors.toList()));

      List<String> toProcessDatastreams = _adapter.getDatastreamsNeedPartitionMovement();

      StickyPartitionAssignmentStrategy partitionAssignmentStrategy = new StickyPartitionAssignmentStrategy();

      for (String connectorType : _connectors.keySet()) {
        Connector connectorInstance = _connectors.get(connectorType).getConnector().getConnectorInstance();
        Map<String, Optional<DatastreamPartitionsMetadata>> datastreamPartitions =
            connectorInstance.getDatastreamPartitions();

        datastreamGroups.retainAll(datastreamPartitions.keySet());
        //Processe datastream with assignment info only
        datastreamGroups.retainAll(toProcessDatastreams);

        for (String dgName : datastreamGroups) {

          DatastreamPartitionsMetadata subscribedPartitions = connectorInstance.getDatastreamPartitions().get(dgName)
              .orElseThrow(() -> new DatastreamTransientException("partition listener is not ready yet for datastream " + dgName));
          Map<String, Set<String>> suggestedAssignment = _adapter.getPartitionMovement(dgName);
          assignmentByInstance = partitionAssignmentStrategy.movePartitions(assignmentByInstance, suggestedAssignment,
              subscribedPartitions);
          toCleanup.add(dgName);
        }
      }

      _log.info("Partition movement completed: datastreamGroup, assignment {} ", assignmentByInstance);
      for (String key : assignmentByInstance.keySet()) {
        newAssignmentsByInstance.put(key, new ArrayList<>(assignmentByInstance.get(key)));
      }

      _adapter.updateAllAssignments(newAssignmentsByInstance);

      //clean up stored target assignment after the assignment is updated
      for (String dgName : toCleanup) {
        _adapter.cleanUpPartitionMovement(dgName);
      }
      shouldRetry = false;
    } catch (DatastreamTransientException ex) {
      _log.info("Partition movement failed, retry again after a configurable period", ex);
      shouldRetry = true;
    } catch (Exception ex) {
      //We don't retry if there is any exceptions
      _log.info("Partition movement failed, Exception: ", ex);
    }
    if (!shouldRetry) {
      _adapter.cleanupOldUnusedTasks(previousAssignmentByInstance, newAssignmentsByInstance);
      getMaxPartitionCountInTask(newAssignmentsByInstance);
      _dynamicMetricsManager.createOrUpdateMeter(MODULE, NUM_PARTITION_MOVEMENTS, 1);
    }  else if (!leaderPartitionMovementScheduled.get()) {
      _log.info("Schedule retry for leader movement tasks");
      _dynamicMetricsManager.createOrUpdateMeter(MODULE, "handleLeaderPartitionMovement", NUM_RETRIES, 1);
      leaderPartitionMovementScheduled.set(true);
      _executor.schedule(() -> {
        _eventQueue.put(CoordinatorEvent.createPartitionMovementEvent());
        leaderPartitionMovementScheduled.set(false);
      }, _config.getRetryIntervalMs(), TimeUnit.MILLISECONDS);
    }
  }

  private void onDatastreamChange(List<DatastreamGroup> datastreamGroups) {
    //We need to perform onDatastreamChange only active datastream for partition listening
    List<DatastreamGroup> activeDataStreams = datastreamGroups.stream().filter(dg -> !dg.isPaused()).collect(Collectors.toList());

    for (String connectorType : _connectors.keySet()) {
      ConnectorWrapper connectorWrapper = _connectors.get(connectorType).getConnector();

      List<DatastreamGroup> datastreamsPerConnectorType = activeDataStreams.stream()
          .filter(x -> x.getConnectorName().equals(connectorType))
          .collect(Collectors.toList());

      connectorWrapper.getConnectorInstance().handleDatastream(datastreamsPerConnectorType);
    }
  }

  private Map<String, List<DatastreamTask>> performAssignment(List<String> liveInstances,
      Map<String, Set<DatastreamTask>> previousAssignmentByInstance, List<DatastreamGroup> datastreamGroups) {
    Map<String, List<DatastreamTask>> newAssignmentsByInstance = new HashMap<>();

    _log.info("handleLeaderDoAssignment: start");
    _log.debug("handleLeaderDoAssignment: assignment before re-balancing: " + previousAssignmentByInstance);

    Set<DatastreamGroup> pausedDatastreamGroups =
        datastreamGroups.stream().filter(DatastreamGroup::isPaused).collect(Collectors.toSet());

    _pausedDatastreamsGroups.set(pausedDatastreamGroups.size());

    // If a datastream group is paused, park tasks with the virtual PausedInstance.
    List<DatastreamTask> pausedTasks = pausedTasks(pausedDatastreamGroups, previousAssignmentByInstance);
    if (!pausedTasks.isEmpty()) {
      _log.info("Paused Task count:" + pausedTasks.size() + "; Task list: " + pausedTasks);
    }
    newAssignmentsByInstance.put(PAUSED_INSTANCE, pausedTasks);

    for (String connectorType : _connectors.keySet()) {
      AssignmentStrategy strategy = _connectors.get(connectorType).getAssignmentStrategy();
      List<DatastreamGroup> datastreamsPerConnectorType = datastreamGroups.stream()
          .filter(x -> x.getConnectorName().equals(connectorType))
          .filter(g -> !(pausedDatastreamGroups.contains(g)))
          .collect(Collectors.toList());

      // Get the list of tasks per instance for the given connector type
      // We need to call assign even if the number of datastreams are empty, This is to make sure that
      // the assignments get cleaned up for the deleted datastreams.
      Map<String, Set<DatastreamTask>> tasksByConnectorAndInstance =
          strategy.assign(datastreamsPerConnectorType, liveInstances, previousAssignmentByInstance);

      for (String instance : tasksByConnectorAndInstance.keySet()) {
        newAssignmentsByInstance.computeIfAbsent(instance, (x) -> new ArrayList<>());

        // Add the tasks for this connector type to the instance
        tasksByConnectorAndInstance.get(instance).forEach(task -> {
          // Each task must have a valid zkAdapter
          ((DatastreamTaskImpl) task).setZkAdapter(_adapter);
          if (task.getStatus() != null && DatastreamTaskStatus.Code.PAUSED.equals(task.getStatus().getCode())) {
            // Removed the Paused Status.
            task.setStatus(DatastreamTaskStatus.ok());
          }
          newAssignmentsByInstance.get(instance).add(task);
        });
      }
    }

    return newAssignmentsByInstance;
  }

  /**
   * Get tasks assigned to paused groups
   */
  private List<DatastreamTask> pausedTasks(Collection<DatastreamGroup> pausedDatastreamGroups,
      Map<String, Set<DatastreamTask>> currentlyAssignedDatastream) {
    List<DatastreamTask> currentlyAssignedDatastreamTasks =
        currentlyAssignedDatastream.values().stream().flatMap(Collection::stream).collect(Collectors.toList());

    List<DatastreamTask> pausedTasks = new ArrayList<>();
    for (DatastreamGroup dg : pausedDatastreamGroups) {
      currentlyAssignedDatastreamTasks.stream().filter(dg::belongsTo).forEach(task -> {
        if (task.getStatus() == null || DatastreamTaskStatus.Code.OK.equals(task.getStatus().getCode())) {
          // Set task status to Paused.
          task.setStatus(DatastreamTaskStatus.paused());
        }
        pausedTasks.add(task);
      });
    }

    return pausedTasks;
  }

  /**
   * Add a connector to the coordinator. A coordinator can handle multiples type of connectors, but only one
   * connector per connector type.
   *
   * @param connectorName of the connector.
   * @param connector a connector that implements the Connector interface
   * @param strategy the assignment strategy deciding how to distribute datastream tasks among instances
   * @param customCheckpointing whether connector uses custom checkpointing. if the custom checkpointing is set to true
   *                            Coordinator will not perform checkpointing to ZooKeeper.
   * @param deduper the deduper used by connector
   * @param authorizerName name of the authorizer configured by connector
   *
   */
  public void addConnector(String connectorName, Connector connector, AssignmentStrategy strategy,
      boolean customCheckpointing, DatastreamDeduper deduper, String authorizerName) {
    Validate.notNull(strategy, "strategy cannot be null");
    Validate.notEmpty(connectorName, "connectorName cannot be empty");
    Validate.notNull(connector, "Connector cannot be null");

    _log.info("Add new connector of type {}, strategy {} with custom checkpointing {} to coordinator", connectorName,
        strategy.getClass().getTypeName(), customCheckpointing);

    if (_connectors.containsKey(connectorName)) {
      String err = "A connector of type " + connectorName + " already exists.";
      _log.error(err);
      throw new IllegalArgumentException(err);
    }

    Optional<List<BrooklinMetricInfo>> connectorMetrics = Optional.ofNullable(connector.getMetricInfos());
    connectorMetrics.ifPresent(_metrics::addAll);


<<<<<<< HEAD
    if (enablePartitionAssignment) {
      connector.onPartitionChange(datastreamGroup ->
        _eventQueue.put(CoordinatorEvent.createLeaderPartitionAssignmentEvent(datastreamGroup.getName()))
      );
    }
=======
    connector.onPartitionChange(datastreamGroup ->
      _eventQueue.put(CoordinatorEvent.createLeaderPartitionAssignmentEvent(datastreamGroup.getName()))
    );
>>>>>>> 68a5b7dc

    ConnectorInfo connectorInfo =
        new ConnectorInfo(connectorName, connector, strategy, customCheckpointing, _cpProvider, deduper, authorizerName);
    _connectors.put(connectorName, connectorInfo);

    // Register common connector metrics
    // Use connector name for the metrics, as there can be multiple connectors specified in the config that use
    // same connector class.
    _dynamicMetricsManager.registerGauge(connectorName, NUM_DATASTREAMS,
        () -> connectorInfo.getConnector().getNumDatastreams());
    _dynamicMetricsManager.registerGauge(connectorName, NUM_DATASTREAM_TASKS,
        () -> connectorInfo.getConnector().getNumDatastreamTasks());

    _metrics.add(new BrooklinGaugeInfo(MetricRegistry.name(connectorName, NUM_DATASTREAMS)));
    _metrics.add(new BrooklinGaugeInfo(MetricRegistry.name(connectorName, NUM_DATASTREAM_TASKS)));
  }

  /**
   * Validate updates to given datastreams
   * @param datastreams List of datastreams whose updates are validated.
   * @throws DatastreamValidationException if any update is invalid.
   */
  public void validateDatastreamsUpdate(List<Datastream> datastreams) throws DatastreamValidationException {
    _log.info("About to validate datastreams update: " + datastreams);
    try {
      // DatastreamResources checks ensure we dont have more than one connector type in the updated datastream list
      String connectorName = datastreams.get(0).getConnectorName();
      ConnectorInfo connectorInfo = _connectors.get(connectorName);
      if (connectorInfo == null) {
        throw new DatastreamValidationException("Invalid connector: " + connectorName);
      }

      connectorInfo.getConnector()
          .validateUpdateDatastreams(datastreams, _datastreamCache.getAllDatastreams()
              .stream()
              .filter(d -> d.getConnectorName().equals(connectorName))
              .collect(Collectors.toList()));
    } catch (Exception e) {
      _dynamicMetricsManager.createOrUpdateMeter(MODULE, "validateDatastreamsUpdate", NUM_ERRORS, 1);
      throw e;
    }
  }

  /**
   * Checks if given datastream update type is supported by connector for given datastream.
   * @param datastream datastream to check against
   * @param updateType - Type of datastream update to validate
   */
  public void isDatastreamUpdateTypeSupported(Datastream datastream, DatastreamConstants.UpdateType updateType)
      throws DatastreamValidationException {
    _log.info("About to validate datastream update type {} for datastream {}", updateType, datastream);
    try {
      String connectorName = datastream.getConnectorName();
      ConnectorInfo connectorInfo = _connectors.get(connectorName);
      if (connectorInfo == null) {
        throw new DatastreamValidationException("Invalid connector: " + datastream.getConnectorName());
      }

      if (!connectorInfo.getConnector().isDatastreamUpdateTypeSupported(datastream, updateType)) {
        throw new DatastreamValidationException(
            String.format("Datastream update of type : %s for datastream: %s is not supported by connector: %s",
                updateType, datastream.getName(), connectorName));
      }
    } catch (Exception e) {
      _dynamicMetricsManager.createOrUpdateMeter(MODULE, "isDatastreamUpdateTypeSupported", NUM_ERRORS, 1);
      throw e;
    }
  }

  /**
   * Initializes the datastream. Datastream management service will call this before writing the
   * Datastream into ZooKeeper. This method should ensure that the source has sufficient details.
   * @param datastream datastream for validation
   */
  public void initializeDatastream(Datastream datastream) throws DatastreamValidationException {
    datastream.setStatus(DatastreamStatus.INITIALIZING);
    String connectorName = datastream.getConnectorName();
    ConnectorInfo connectorInfo = _connectors.get(connectorName);
    if (connectorInfo == null) {
      String errorMessage = "Invalid connector: " + connectorName;
      _log.error(errorMessage);
      throw new DatastreamValidationException(errorMessage);
    }

    ConnectorWrapper connector = connectorInfo.getConnector();
    DatastreamDeduper deduper = connectorInfo.getDatastreamDeduper();

    // Changing a non-flush cache version to flush version to avoid errors in deduping datastreams which
    // should be deduped, but fail to due to being created back to back and ZK client not syncing with master
    List<Datastream> allDatastreams = _datastreamCache.getAllDatastreams(true)
        .stream()
        .filter(d -> d.getConnectorName().equals(connectorName))
        .collect(Collectors.toList());

    // If datastream of name already exists return error
    if (allDatastreams.stream().anyMatch(x -> x.getName().equals(datastream.getName()))) {
      String errMsg = String.format("Datastream with name %s already exists", datastream.getName());
      _log.error(errMsg);
      throw new DatastreamAlreadyExistsException(errMsg);
    }

    if (!StringUtils.isEmpty(_config.getDefaultTransportProviderName())) {
      if (!datastream.hasTransportProviderName() || StringUtils.isEmpty(datastream.getTransportProviderName())) {
        datastream.setTransportProviderName(_config.getDefaultTransportProviderName());
      }
    }

    try {
      if (connectorInfo.getAuthorizerName().isPresent()) {
        Authorizer authz = _authorizers.getOrDefault(connectorInfo.getAuthorizerName().get(), null);

        if (authz == null) {
          String errMsg = String.format("No authorizer '%s' was configured", connectorInfo.getAuthorizerName().get());
          _log.error(errMsg);
          throw new DatastreamValidationException(errMsg);
        }

        // Security principals are passed in through OWNER metadata
        // DatastreamResources has validated OWNER key is present
        String principal = datastream.getMetadata().get(DatastreamMetadataConstants.OWNER_KEY);

        // CREATE is already verified through the SSL layer of the HTTP framework (optional)
        // READ is the operation for datastream source-level authorization
        if (!authz.authorize(datastream, Authorizer.Operation.READ, () -> principal)) {
          String errMsg =
              String.format("Consumer %s has not been approved for %s over %s", principal, datastream.getSource(),
                  datastream.getTransportProviderName());
          _log.warn(errMsg);
          throw new AuthorizationException(errMsg);
        }
      }

      connector.initializeDatastream(datastream, allDatastreams);
      initializeDatastreamDestination(connector, datastream, deduper, allDatastreams);
      connector.postDatastreamInitialize(datastream, allDatastreams);
    } catch (Exception e) {
      _dynamicMetricsManager.createOrUpdateMeter(MODULE, "initializeDatastream", NUM_ERRORS, 1);
      throw e;
    }

    datastream.getMetadata().putIfAbsent(CREATION_MS, String.valueOf(Instant.now().toEpochMilli()));
  }

  private void initializeDatastreamDestination(ConnectorWrapper connector, Datastream datastream,
      DatastreamDeduper deduper, List<Datastream> allDatastreams) throws DatastreamValidationException {
    Optional<Datastream> existingDatastream = Optional.empty();

    // Dedupe datastream only when its destination is not populated and allows reuse
    if (!hasValidDestination(datastream) && isReuseAllowed(datastream)) {
      existingDatastream = deduper.findExistingDatastream(datastream, allDatastreams);
    }

    // For a BYOT datastream, check that the destination is not already in use by other streams
    if (DatastreamUtils.isUserManagedDestination(datastream)) {
      List<Datastream> sameDestinationDatastreams = allDatastreams.stream()
          .filter(
              ds -> ds.getDestination().getConnectionString().equals(datastream.getDestination().getConnectionString()))
          .collect(Collectors.toList());
      if (!sameDestinationDatastreams.isEmpty()) {
        String datastreamNames = sameDestinationDatastreams.stream()
            .map(Datastream::getName)
            .collect(Collectors.joining(", "));

        String errMsg = String.format("Cannot create a BYOT datastream where the destination is being used by other datastream(s): %s",
            datastreamNames);
        _log.error(errMsg);
        throw new DatastreamValidationException(errMsg);
      }
    }

    if (existingDatastream.isPresent()) {
      populateDatastreamDestinationFromExistingDatastream(datastream, existingDatastream.get());
    } else {
      if (!_transportProviderAdmins.containsKey(datastream.getTransportProviderName())) {
        throw new DatastreamValidationException(
            String.format("Transport provider \"%s\" is undefined", datastream.getTransportProviderName()));
      }
      String destinationName = connector.getDestinationName(datastream);
      _transportProviderAdmins.get(datastream.getTransportProviderName())
          .initializeDestinationForDatastream(datastream, destinationName);
      // Populate the task prefix if it is not already present.
      if (!datastream.getMetadata().containsKey(DatastreamMetadataConstants.TASK_PREFIX)) {
        datastream.getMetadata()
            .put(DatastreamMetadataConstants.TASK_PREFIX, DatastreamTaskImpl.getTaskPrefix(datastream));
      }

      _log.info("Datastream {} has an unique source or topicReuse is set to true, Assigning a new destination {}",
          datastream.getName(), datastream.getDestination());
    }
  }

  private void populateDatastreamDestinationFromExistingDatastream(Datastream datastream, Datastream existingStream) {
    DatastreamDestination destination = existingStream.getDestination();
    datastream.setDestination(destination);

    // Copy destination-related metadata
    existingStream.getMetadata().entrySet().stream()
        .filter(e -> e.getKey().startsWith(SYSTEM_DESTINATION_PREFIX))
        .forEach(e -> datastream.getMetadata().put(e.getKey(), e.getValue()));

    // If the existing datastream group is paused, also pause this datastream.
    // This is to avoid the creation of a datastream to RESUME event production.
    if (existingStream.getStatus().equals(DatastreamStatus.PAUSED)) {
      datastream.setStatus(DatastreamStatus.PAUSED);
    }

    datastream.getMetadata()
        .put(DatastreamMetadataConstants.TASK_PREFIX,
            existingStream.getMetadata().get(DatastreamMetadataConstants.TASK_PREFIX));
  }

  @Override
  public List<BrooklinMetricInfo> getMetricInfos() {
    _metrics.add(new BrooklinMeterInfo(buildMetricName(MODULE, NUM_REBALANCES)));
    _metrics.add(new BrooklinMeterInfo(buildMetricName(MODULE, NUM_ASSIGNMENT_CHANGES)));
    _metrics.add(new BrooklinMeterInfo(buildMetricName(MODULE, NUM_PARTITION_ASSIGNMENTS)));
    _metrics.add(new BrooklinMeterInfo(buildMetricName(MODULE, NUM_PARTITION_MOVEMENTS)));
    _metrics.add(new BrooklinMeterInfo(buildMetricName(MODULE, MAX_PARTITION_COUNT_IN_TASK)));
    _metrics.add(new BrooklinMeterInfo(getDynamicMetricPrefixRegex(MODULE) + NUM_ERRORS));
    _metrics.add(new BrooklinMeterInfo(getDynamicMetricPrefixRegex(MODULE) + NUM_RETRIES));
    _metrics.add(new BrooklinCounterInfo(buildMetricName(MODULE, NUM_HEARTBEATS)));
    _metrics.add(new BrooklinGaugeInfo(buildMetricName(MODULE, NUM_PAUSED_DATASTREAMS_GROUPS)));
    _metrics.add(new BrooklinGaugeInfo(buildMetricName(MODULE, IS_LEADER)));

    return Collections.unmodifiableList(_metrics);
  }

  /**
   * Get the datastream clusterName
   */
  public String getClusterName() {
    return _clusterName;
  }

  /**
   * Add a transport provider that the coordinator can assign to datastreams it creates.
   * @param transportProviderName Name of transport provider.
   * @param admin Instance of TransportProviderAdmin that the coordinator can assign.
   */
  public void addTransportProvider(String transportProviderName, TransportProviderAdmin admin) {
    _transportProviderAdmins.put(transportProviderName, admin);

    Optional<List<BrooklinMetricInfo>> transportProviderMetrics = Optional.ofNullable(admin.getMetricInfos());
    transportProviderMetrics.ifPresent(_metrics::addAll);
  }

  /**
   * Add a Serde that the coordinator can assign to datastreams it creates.
   * @param serdeName Name of Serde.
   * @param admin Instance of SerdeAdmin that the coordinator can assign.
   */
  public void addSerde(String serdeName, SerdeAdmin admin) {
    _serdeAdmins.put(serdeName, admin);
  }

  /**
   * Get a boolean supplier which can be queried to check if the current
   * Coordinator instance is a leader in the Brooklin server cluster. This
   * allows other part of the server to perform cluster level operations only
   * on the leader.
   */
  public BooleanSupplier getIsLeader() {
    return _adapter::isLeader;
  }

  /**
   * Set an authorizer implementation to enforce ACL on datastream CRUD operations.
   */
  public void addAuthorizer(String name, Authorizer authorizer) {
    Validate.notNull(authorizer, "null authorizer");
    if (_authorizers.containsKey(name)) {
      _log.warn("Registering duplicate authorizer with name={}, auth={}", name, authorizer);
    }
    _authorizers.put(name, authorizer);
    if (authorizer instanceof MetricsAware) {
      Optional.ofNullable(((MetricsAware) authorizer).getMetricInfos()).ifPresent(_metrics::addAll);
    }
  }

  // helper method for logging
  private String printAssignmentByType(Map<String, List<DatastreamTask>> assignment) {
    StringBuilder sb = new StringBuilder();
    sb.append("Current assignment for instance: ").append(getInstanceName()).append(":\n");
    for (Map.Entry<String, List<DatastreamTask>> entry : assignment.entrySet()) {
      sb.append(entry.getKey()).append(": ").append(entry.getValue()).append("\n");
    }
    // remove the final "\n"
    String result = sb.toString();
    return result.substring(0, result.length() - 1);
  }

  /**
   * Get connector by name
   * @param name Name of the connector.
   * @return Instance of the connector (if present), null otherwise.
   */
  public Connector getConnector(String name) {
    if (!_connectors.containsKey(name)) {
      return null;
    }
    return _connectors.get(name).getConnector().getConnectorInstance();
  }

  private class CoordinatorEventProcessor extends Thread {
    @Override
    public void run() {
      _log.info("START CoordinatorEventProcessor thread");
      while (!isInterrupted()) {
        try {
          CoordinatorEvent event = _eventQueue.take();
          if (event != null) {
            handleEvent(event);
          }
        } catch (InterruptedException e) {
          _log.warn("CoordinatorEventProcessor interrupted", e);
          interrupt();
        } catch (Exception t) {
          _log.error("CoordinatorEventProcessor failed", t);
        }
      }
      _log.info("END CoordinatorEventProcessor");
    }
  }
}
<|MERGE_RESOLUTION|>--- conflicted
+++ resolved
@@ -991,16 +991,6 @@
       Map<String, Set<DatastreamTask>> assignmentByInstance = new HashMap<>(previousAssignmentByInstance);
 
       // retrieve the datastreamGroups for validation
-<<<<<<< HEAD
-      List<String> datastreamGroups = fetchDatastreamGroups().stream().map(DatastreamGroup::getName)
-          .collect(Collectors.toList());
-
-      StickyPartitionAssignmentStrategy partitionAssignmentStrategy = new StickyPartitionAssignmentStrategy();
-
-      for (String connectorType : _connectors.keySet()) {
-        Connector connectorInstance = _connectors.get(connectorType).getConnector().getConnectorInstance();
-        Map<String, Optional<DatastreamPartitionsMetadata>> datastreamPartitions =
-=======
       DatastreamGroup toProcessDatastream =
           fetchDatastreamGroups().stream().filter(dg -> datastreamGroupName.equals(dg.getName())).findFirst().orElse(null);
 
@@ -1009,7 +999,6 @@
         Connector connectorInstance = _connectors.get(toProcessDatastream.getConnectorName()).getConnector()
             .getConnectorInstance();
         Map<String, Optional<DatastreamGroupPartitionsMetadata>> datastreamPartitions =
->>>>>>> 68a5b7dc
             connectorInstance.getDatastreamPartitions();
 
         if (datastreamPartitions.containsKey(toProcessDatastream.getName())) {
@@ -1076,11 +1065,10 @@
 
       List<String> toProcessDatastreams = _adapter.getDatastreamsNeedPartitionMovement();
 
-      StickyPartitionAssignmentStrategy partitionAssignmentStrategy = new StickyPartitionAssignmentStrategy();
-
       for (String connectorType : _connectors.keySet()) {
+        AssignmentStrategy strategy = _connectors.get(connectorType).getAssignmentStrategy();
         Connector connectorInstance = _connectors.get(connectorType).getConnector().getConnectorInstance();
-        Map<String, Optional<DatastreamPartitionsMetadata>> datastreamPartitions =
+        Map<String, Optional<DatastreamGroupPartitionsMetadata>> datastreamPartitions =
             connectorInstance.getDatastreamPartitions();
 
         datastreamGroups.retainAll(datastreamPartitions.keySet());
@@ -1089,10 +1077,10 @@
 
         for (String dgName : datastreamGroups) {
 
-          DatastreamPartitionsMetadata subscribedPartitions = connectorInstance.getDatastreamPartitions().get(dgName)
+          DatastreamGroupPartitionsMetadata subscribedPartitions = connectorInstance.getDatastreamPartitions().get(dgName)
               .orElseThrow(() -> new DatastreamTransientException("partition listener is not ready yet for datastream " + dgName));
           Map<String, Set<String>> suggestedAssignment = _adapter.getPartitionMovement(dgName);
-          assignmentByInstance = partitionAssignmentStrategy.movePartitions(assignmentByInstance, suggestedAssignment,
+          assignmentByInstance = strategy.movePartitions(assignmentByInstance, suggestedAssignment,
               subscribedPartitions);
           toCleanup.add(dgName);
         }
@@ -1119,7 +1107,7 @@
     }
     if (!shouldRetry) {
       _adapter.cleanupOldUnusedTasks(previousAssignmentByInstance, newAssignmentsByInstance);
-      getMaxPartitionCountInTask(newAssignmentsByInstance);
+      updateCounterForMaxPartitionInTask(newAssignmentsByInstance);
       _dynamicMetricsManager.createOrUpdateMeter(MODULE, NUM_PARTITION_MOVEMENTS, 1);
     }  else if (!leaderPartitionMovementScheduled.get()) {
       _log.info("Schedule retry for leader movement tasks");
@@ -1252,17 +1240,9 @@
     connectorMetrics.ifPresent(_metrics::addAll);
 
 
-<<<<<<< HEAD
-    if (enablePartitionAssignment) {
-      connector.onPartitionChange(datastreamGroup ->
-        _eventQueue.put(CoordinatorEvent.createLeaderPartitionAssignmentEvent(datastreamGroup.getName()))
-      );
-    }
-=======
     connector.onPartitionChange(datastreamGroup ->
       _eventQueue.put(CoordinatorEvent.createLeaderPartitionAssignmentEvent(datastreamGroup.getName()))
     );
->>>>>>> 68a5b7dc
 
     ConnectorInfo connectorInfo =
         new ConnectorInfo(connectorName, connector, strategy, customCheckpointing, _cpProvider, deduper, authorizerName);
