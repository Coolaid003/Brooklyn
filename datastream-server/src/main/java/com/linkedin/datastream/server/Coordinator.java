--- conflicted
+++ resolved
@@ -1111,17 +1111,10 @@
     if (!succeeded && !_leaderDoAssignmentScheduled.get()) {
       _log.info("Schedule retry for leader assigning tasks");
       _metrics.updateKeyedMeter(CoordinatorMetrics.KeyedMeter.HANDLE_LEADER_DO_ASSIGNMENT_NUM_RETRIES, 1);
-<<<<<<< HEAD
       _leaderDoAssignmentScheduled.set(true);
       _leaderDoAssignmentScheduledFuture = _executor.schedule(() -> {
-        _eventQueue.put(CoordinatorEvent.createLeaderDoAssignmentEvent(cleanUpOrphanConnectorTasks));
+        _eventQueue.put(CoordinatorEvent.createLeaderDoAssignmentEvent(cleanUpOrphanNodes));
         _leaderDoAssignmentScheduled.set(false);
-=======
-      leaderDoAssignmentScheduled.set(true);
-      _executor.schedule(() -> {
-        _eventQueue.put(CoordinatorEvent.createLeaderDoAssignmentEvent(cleanUpOrphanNodes));
-        leaderDoAssignmentScheduled.set(false);
->>>>>>> 20c1c147
       }, _config.getRetryIntervalMs(), TimeUnit.MILLISECONDS);
     }
   }
