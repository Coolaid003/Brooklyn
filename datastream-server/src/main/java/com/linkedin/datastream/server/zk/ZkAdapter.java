--- conflicted
+++ resolved
@@ -1780,13 +1780,10 @@
 
     @Override
     public void handleNewSession() {
-<<<<<<< HEAD
-      onNewSession();
-=======
       synchronized (_zkSessionLock) {
         LOG.info("ZkStateChangeListener::A new session has been established.");
-      }
->>>>>>> d552f4ba
+        onNewSession();
+      }
     }
 
     @Override
@@ -1815,20 +1812,12 @@
 
   @VisibleForTesting
   void onSessionExpired() {
-<<<<<<< HEAD
-    LOG.error("Zookeeper session expired.");
-    // cancel the lock clean up
-    _orphanLockCleanupFuture.cancel(true);
-    _orphanLockCleanupFuture = CompletableFuture.completedFuture("completed");
-    closeAssignmentListProvider();
-    onBecomeFollower();
-    if (_listener != null) {
-      _listener.onSessionExpired();
-=======
     synchronized (_zkSessionLock) {
       LOG.error("Zookeeper session expired.");
       // cancel the lock clean up
       _orphanLockCleanupFuture.cancel(true);
+      _orphanLockCleanupFuture = CompletableFuture.completedFuture("completed");
+      closeAssignmentListProvider();
       onBecomeFollower();
       if (_listener != null) {
         _listener.onSessionExpired();
@@ -1837,7 +1826,6 @@
       // Temporary hack to kill the zkEventThread at this point, to ensure that the connection to zookeeper
       // is not re-initialized till reconnect path is fixed.
       disconnect();
->>>>>>> d552f4ba
     }
   }
 
