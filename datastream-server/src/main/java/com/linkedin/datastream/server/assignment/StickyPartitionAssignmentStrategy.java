--- conflicted
+++ resolved
@@ -29,13 +29,10 @@
 
 import com.linkedin.datastream.common.DatastreamRuntimeException;
 import com.linkedin.datastream.common.zk.ZkClient;
-<<<<<<< HEAD
-=======
 import com.linkedin.datastream.metrics.BrooklinGaugeInfo;
 import com.linkedin.datastream.metrics.BrooklinMetricInfo;
 import com.linkedin.datastream.metrics.DynamicMetricsManager;
 import com.linkedin.datastream.metrics.MetricsAware;
->>>>>>> 3655996e
 import com.linkedin.datastream.server.DatastreamGroup;
 import com.linkedin.datastream.server.DatastreamGroupPartitionsMetadata;
 import com.linkedin.datastream.server.DatastreamTask;
@@ -67,14 +64,6 @@
  * semantics is different when elastic task assignment is disabled, where "maxTasks" is treated as the number of
  * tasks to create.
  */
-<<<<<<< HEAD
-public class StickyPartitionAssignmentStrategy extends StickyMulticastStrategy {
-  public static final String CFG_MIN_TASKS = "minTasks";
-
-  private static final Logger LOG = LoggerFactory.getLogger(StickyPartitionAssignmentStrategy.class.getName());
-  private static final Integer DEFAULT_PARTITIONS_PER_TASK = 50;
-  private static final Integer DEFAULT_PARTITION_FULLNESS_FACTOR_PCT = 75;
-=======
 public class StickyPartitionAssignmentStrategy extends StickyMulticastStrategy implements MetricsAware {
   public static final String CFG_MIN_TASKS = "minTasks";
 
@@ -86,7 +75,6 @@
   private static final Integer DEFAULT_PARTITIONS_PER_TASK = 50;
   private static final Integer DEFAULT_PARTITION_FULLNESS_FACTOR_PCT = 75;
   private static final DynamicMetricsManager DYNAMIC_METRICS_MANAGER = DynamicMetricsManager.getInstance();
->>>>>>> 3655996e
 
   private final boolean _enableElasticTaskAssignment;
   private final Integer _maxPartitionPerTask;
@@ -94,10 +82,7 @@
   private final Integer _partitionFullnessFactorPct;
   private final ZkClient _zkClient;
   private final String _clusterName;
-<<<<<<< HEAD
-=======
   private final ConcurrentHashMap<String, ElasticTaskAssignmentInfo> _elasticTaskAssignmentInfoHashMap = new ConcurrentHashMap<>();
->>>>>>> 3655996e
 
   /**
    * Constructor for StickyPartitionAssignmentStrategy
@@ -146,7 +131,6 @@
     LOG.info("Elastic task assignment is {}, partitionsPerTask: {}, partitionFullnessFactorPct: {}, "
             + "maxPartitionPerTask: {}, cluster: {}", _enableElasticTaskAssignment ? "enabled" : "disabled",
         _partitionsPerTask, _partitionFullnessFactorPct, _maxPartitionPerTask, _clusterName);
-<<<<<<< HEAD
   }
 
   /**
@@ -170,31 +154,6 @@
         clusterName);
   }
 
-  /**
-=======
-  }
-
-  /**
-   * Constructor for StickyPartitionAssignmentStrategy with elastic task assignment disabled
-   * @param maxTasks Maximum number of {@link DatastreamTask}s to create out
-   *                 of any {@link com.linkedin.datastream.common.Datastream}
-   *                 if no value is specified for the "maxTasks" config property
-   *                 at an individual datastream level.
-   * @param imbalanceThreshold The maximum allowable difference in the number of tasks assigned
-   *                           between any two {@link com.linkedin.datastream.server.Coordinator}
-   *                           instances, before triggering a rebalance. The default is
-   *                           {@value DEFAULT_IMBALANCE_THRESHOLD}.
-   * @param maxPartitionPerTask The maximum number of partitions allowed per task. By default it's Integer.MAX (no limit)
-   *                            If partitions count in task is larger than this number, Brooklin will throw an exception
-   * @param clusterName The name of the Brooklin cluster
-   *
-   */
-  public StickyPartitionAssignmentStrategy(Optional<Integer> maxTasks, Optional<Integer> imbalanceThreshold,
-      Optional<Integer> maxPartitionPerTask, String clusterName) {
-    this(maxTasks, imbalanceThreshold, maxPartitionPerTask, false, Optional.empty(), Optional.empty(), Optional.empty(),
-        clusterName);
-  }
-
   @Override
   public Map<String, Set<DatastreamTask>> assign(List<DatastreamGroup> datastreams, List<String> instances,
       Map<String, Set<DatastreamTask>> currentAssignment) {
@@ -213,7 +172,6 @@
   }
 
   /**
->>>>>>> 3655996e
    * Assign partitions to a particular datastream group
    *
    * @param currentAssignment the old assignment
@@ -242,16 +200,11 @@
 
     Validate.isTrue(totalTaskCount > 0, String.format("No tasks found for datastream group %s", dgName));
 
-<<<<<<< HEAD
-    if (getEnableElasticTaskAssignment(datastreamPartitions.getDatastreamGroup()) && assignedPartitions.isEmpty()) {
-      performElasticTaskCountValidation(datastreamPartitions, totalTaskCount);
-=======
     if (getEnableElasticTaskAssignment(datastreamPartitions.getDatastreamGroup())) {
       if (assignedPartitions.isEmpty()) {
         performElasticTaskCountValidation(datastreamPartitions, totalTaskCount);
       }
       updateOrRegisterElasticTaskAssignmentMetrics(datastreamPartitions, totalTaskCount);
->>>>>>> 3655996e
     }
 
     List<String> unassignedPartitions = new ArrayList<>(datastreamPartitions.getPartitions());
@@ -515,8 +468,6 @@
   }
 
   @Override
-<<<<<<< HEAD
-=======
   public void cleanupStrategy() {
     // Clear the maintained state and unregister the metrics
     _elasticTaskAssignmentInfoHashMap.keySet().forEach(this::unregisterMetrics);
@@ -539,7 +490,6 @@
   }
 
   @Override
->>>>>>> 3655996e
   protected int constructExpectedNumberOfTasks(DatastreamGroup dg, List<String> instances) {
     boolean enableElasticTaskAssignment = getEnableElasticTaskAssignment(dg);
     int numTasks = enableElasticTaskAssignment ? getNumTasksFromCacheOrZK(dg.getTaskPrefix()) :
@@ -574,8 +524,6 @@
     return expectedNumberOfTasks;
   }
 
-<<<<<<< HEAD
-=======
   private void updateOrRegisterElasticTaskAssignmentMetrics(DatastreamGroupPartitionsMetadata datastreamPartitions,
       int totalTaskCount) {
     int totalPartitions = datastreamPartitions.getPartitions().size();
@@ -594,7 +542,6 @@
     _elasticTaskAssignmentInfoHashMap.put(taskPrefix, elasticTaskAssignmentInfo);
   }
 
->>>>>>> 3655996e
   private void performElasticTaskCountValidation(DatastreamGroupPartitionsMetadata datastreamPartitions,
       int totalTaskCount) {
     // The partitions have not been assigned to any tasks yet and elastic task assignment has been enabled for this
@@ -717,8 +664,6 @@
 
     return Integer.parseInt(_zkClient.readData(numTasksPath));
   }
-<<<<<<< HEAD
-=======
 
   /**
    * Register metrics related to elastic task assignment
@@ -765,5 +710,4 @@
       return _needsAdjustment;
     }
   }
->>>>>>> 3655996e
 }