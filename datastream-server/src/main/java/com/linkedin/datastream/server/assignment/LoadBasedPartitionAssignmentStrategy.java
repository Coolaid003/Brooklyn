--- conflicted
+++ resolved
@@ -50,16 +50,9 @@
   private final int _taskCapacityUtilizationPct;
   private final int _throughputInfoFetchTimeoutMs;
   private final int _throughputInfoFetchRetryPeriodMs;
-<<<<<<< HEAD
-  private final LoadBasedPartitionAssigner _assigner;
-
-  // TODO Make these configurable
-  private final boolean _enableThroughputBasedPartitionAssignment = true;
-  private final boolean _enablePartitionNumBasedTaskCountEstimation = true;
-=======
   private final boolean _enableThroughputBasedPartitionAssignment;
   private final boolean _enablePartitionNumBasedTaskCountEstimation;
->>>>>>> 8f8974a3
+  private final LoadBasedPartitionAssigner _assigner;
 
   /**
    * Creates an instance of {@link LoadBasedPartitionAssignmentStrategy}
@@ -76,9 +69,6 @@
     _taskCapacityUtilizationPct = taskCapacityUtilizationPct;
     _throughputInfoFetchTimeoutMs = throughputInfoFetchTimeoutMs;
     _throughputInfoFetchRetryPeriodMs = throughputInfoFetchRetryPeriodMs;
-<<<<<<< HEAD
-    _assigner = new LoadBasedPartitionAssigner();
-=======
     _enableThroughputBasedPartitionAssignment = enableThroughputBasedPartitionAssignment;
     _enablePartitionNumBasedTaskCountEstimation = enablePartitionNumBasedTaskCountEstimation;
 
@@ -87,7 +77,7 @@
         + "partition num based task count estimation : {}", _taskCapacityMBps, _taskCapacityUtilizationPct,
         _throughputInfoFetchTimeoutMs, _throughputInfoFetchRetryPeriodMs, _enableThroughputBasedPartitionAssignment ?
             "enabled" : "disabled", _enablePartitionNumBasedTaskCountEstimation ? "enabled" : "disabled");
->>>>>>> 8f8974a3
+    _assigner = new LoadBasedPartitionAssigner();
   }
 
   /**
