/**
 *  Copyright 2021 LinkedIn Corporation. All rights reserved.
 *  Licensed under the BSD 2-Clause License. See the LICENSE file in the project root for license information.
 *  See the NOTICE file in the project root for additional information regarding copyright ownership.
 */
package com.linkedin.datastream.server.assignment;

import java.util.ArrayList;
import java.util.Collections;
import java.util.List;
import java.util.Map;
import java.util.Objects;
import java.util.Optional;
import java.util.Set;
import java.util.concurrent.atomic.AtomicInteger;

import org.apache.commons.lang3.StringUtils;
import org.apache.commons.lang3.Validate;
import org.slf4j.Logger;
import org.slf4j.LoggerFactory;

import com.google.common.annotations.VisibleForTesting;

import com.linkedin.datastream.common.PollUtils;
import com.linkedin.datastream.common.RetriesExhaustedException;
import com.linkedin.datastream.common.zk.ZkClient;
import com.linkedin.datastream.metrics.BrooklinMeterInfo;
import com.linkedin.datastream.metrics.BrooklinMetricInfo;
import com.linkedin.datastream.metrics.DynamicMetricsManager;
import com.linkedin.datastream.server.ClusterThroughputInfo;
import com.linkedin.datastream.server.DatastreamGroup;
import com.linkedin.datastream.server.DatastreamGroupPartitionsMetadata;
import com.linkedin.datastream.server.DatastreamTask;
import com.linkedin.datastream.server.Pair;
import com.linkedin.datastream.server.providers.PartitionThroughputProvider;

import static com.linkedin.datastream.server.assignment.BroadcastStrategyFactory.CFG_MAX_TASKS;


/**
 * Partition assignment strategy that does assignment based on throughput information supplied by a
 * {@link PartitionThroughputProvider}
 */
public class LoadBasedPartitionAssignmentStrategy extends StickyPartitionAssignmentStrategy {
  private static final Logger LOG = LoggerFactory.getLogger(LoadBasedPartitionAssignmentStrategy.class.getName());
  private static final String CLASS_NAME = LoadBasedPartitionAssignmentStrategy.class.getSimpleName();
  private static final DynamicMetricsManager DYNAMIC_METRICS_MANAGER = DynamicMetricsManager.getInstance();
  private static final String THROUGHPUT_INFO_FETCH_RATE = "throughputInfoFetchRate";

  private final PartitionThroughputProvider _throughputProvider;
  private final int _taskCapacityMBps;
  private final int _taskCapacityUtilizationPct;
  private final int _throughputInfoFetchTimeoutMs;
  private final int _throughputInfoFetchRetryPeriodMs;
  private final boolean _enableThroughputBasedPartitionAssignment;
  private final boolean _enablePartitionNumBasedTaskCountEstimation;
  private final LoadBasedPartitionAssigner _assigner;
  private final int _defaultPartitionBytesInKBRate;
  private final int _defaultPartitionMsgsInRate;

  /**
   * Creates an instance of {@link LoadBasedPartitionAssignmentStrategy}
   */
  public LoadBasedPartitionAssignmentStrategy(PartitionThroughputProvider throughputProvider, Optional<Integer> maxTasks,
      int imbalanceThreshold, int maxPartitionPerTask, boolean enableElasticTaskAssignment, int partitionsPerTask,
      int partitionFullnessFactorPct, int taskCapacityMBps, int taskCapacityUtilizationPct,
      int throughputInfoFetchTimeoutMs, int throughputInfoFetchRetryPeriodMs, ZkClient zkClient, String clusterName,
      boolean enableThroughputBasedPartitionAssignment, boolean enablePartitionNumBasedTaskCountEstimation,
      int defaultPartitionBytesInKBRate, int defaultPartitionMsgsInRate) {
    super(maxTasks, imbalanceThreshold, maxPartitionPerTask, enableElasticTaskAssignment, partitionsPerTask,
        partitionFullnessFactorPct, zkClient, clusterName);
    _throughputProvider = throughputProvider;
    _taskCapacityMBps = taskCapacityMBps;
    _taskCapacityUtilizationPct = taskCapacityUtilizationPct;
    _throughputInfoFetchTimeoutMs = throughputInfoFetchTimeoutMs;
    _throughputInfoFetchRetryPeriodMs = throughputInfoFetchRetryPeriodMs;
    _enableThroughputBasedPartitionAssignment = enableThroughputBasedPartitionAssignment;
    _enablePartitionNumBasedTaskCountEstimation = enablePartitionNumBasedTaskCountEstimation;
    _defaultPartitionBytesInKBRate = defaultPartitionBytesInKBRate;
    _defaultPartitionMsgsInRate = defaultPartitionMsgsInRate;

    LOG.info("Task capacity : {}MBps, task capacity utilization : {}%, Throughput info fetch timeout : {} ms, "
        + "throughput info fetch retry period : {} ms, throughput based partition assignment : {}, "
        + "partition num based task count estimation : {}", _taskCapacityMBps, _taskCapacityUtilizationPct,
        _throughputInfoFetchTimeoutMs, _throughputInfoFetchRetryPeriodMs, _enableThroughputBasedPartitionAssignment ?
            "enabled" : "disabled", _enablePartitionNumBasedTaskCountEstimation ? "enabled" : "disabled");
    _assigner = new LoadBasedPartitionAssigner(defaultPartitionBytesInKBRate, defaultPartitionMsgsInRate);
  }

  /**
   * {@inheritDoc}
   */
  @Override
  public Map<String, Set<DatastreamTask>> assignPartitions(Map<String, Set<DatastreamTask>> currentAssignment,
      DatastreamGroupPartitionsMetadata datastreamPartitions) {
    DatastreamGroup datastreamGroup = datastreamPartitions.getDatastreamGroup();

    // For throughput based partition-assignment to kick in, the following conditions must be met:
    //   (1) Elastic task assignment must be enabled through configuration
    //   (2) Throughput-based task assignment must be enabled through configuration
    boolean enableElasticTaskAssignment = isElasticTaskAssignmentEnabled(datastreamGroup);
    if (!enableElasticTaskAssignment || !_enableThroughputBasedPartitionAssignment) {
      LOG.info("Throughput based elastic task assignment not enabled. Falling back to sticky partition assignment.");
      LOG.info("enableElasticTaskAssignment: {}, enableThroughputBasedPartitionAssignment {}",
          enableElasticTaskAssignment, _enableThroughputBasedPartitionAssignment);
      return super.assignPartitions(currentAssignment, datastreamPartitions);
    }

    String datastreamGroupName = datastreamGroup.getName();
    Pair<List<String>, Integer> assignedPartitionsAndTaskCount = getAssignedPartitionsAndTaskCountForDatastreamGroup(
        currentAssignment, datastreamGroupName);
    List<String> assignedPartitions = assignedPartitionsAndTaskCount.getKey();
    int taskCount = assignedPartitionsAndTaskCount.getValue();
    LOG.info("Old partition assignment info, assignment: {}", currentAssignment);
    Validate.isTrue(taskCount > 0, String.format("No tasks found for datastream group %s", datastreamGroup));
    Validate.isTrue(currentAssignment.size() > 0,
        "Zero tasks assigned. Retry leader partition assignment");

    // Calculating unassigned partitions
    List<String> unassignedPartitions = new ArrayList<>(datastreamPartitions.getPartitions());
    unassignedPartitions.removeAll(assignedPartitions);

    ClusterThroughputInfo clusterThroughputInfo = new ClusterThroughputInfo(StringUtils.EMPTY, Collections.emptyMap());
    if (assignedPartitions.isEmpty()) {
      try {
        // Attempting to retrieve partition throughput info on initial assignment
        clusterThroughputInfo = fetchPartitionThroughputInfo(datastreamGroup);
      } catch (RetriesExhaustedException ex) {
        LOG.warn("Attempts to fetch partition throughput timed out");
        LOG.info("Throughput information unavailable during initial assignment. Falling back to sticky partition assignment");
        return super.assignPartitions(currentAssignment, datastreamPartitions);
      }

      // Task count update happens only on initial assignment (when datastream makes the STOPPED -> READY transition).
      // The calculation is based on the maximum of:
      //   (1) Tasks already allocated for the datastream
      //   (2) Partition number based estimate, if the appropriate config is enabled
      //   (3) Throughput based task count estimate
      int numTasksEstimateBasedOnPartitionCount = 0;
      int numTasksNeeded = taskCount;
      if (_enablePartitionNumBasedTaskCountEstimation) {
        numTasksEstimateBasedOnPartitionCount = getTaskCountEstimateBasedOnNumPartitions(datastreamPartitions, taskCount);
        numTasksNeeded = numTasksEstimateBasedOnPartitionCount;
      }

<<<<<<< HEAD
      LoadBasedTaskCountEstimator estimator = new LoadBasedTaskCountEstimator(_taskCapacityMBps, _taskCapacityUtilizationPct,
          _defaultPartitionBytesInKBRate, _defaultPartitionMsgsInRate);
      int numTasksEstimateBasedOnLoad = estimator.getTaskCount(clusterThroughputInfo, assignedPartitions, unassignedPartitions);
=======
      LoadBasedTaskCountEstimator estimator = new LoadBasedTaskCountEstimator(_taskCapacityMBps, _taskCapacityUtilizationPct);
      int numTasksEstimateBasedOnLoad = estimator.getTaskCount(clusterThroughputInfo, assignedPartitions,
          unassignedPartitions, datastreamGroupName);
>>>>>>> ebefcac3
      numTasksNeeded = Math.max(numTasksNeeded, numTasksEstimateBasedOnLoad);

      LOG.info("NumTask estimations for datastream {}: existingTasks: {}, PartitionCountBasedEstimate: {} "
              + "LoadBasedEstimate: {}. Final numTasks: {}", datastreamGroupName, taskCount,
          numTasksEstimateBasedOnPartitionCount, numTasksEstimateBasedOnLoad, numTasksNeeded);

      // Task count is validated against max tasks config
      numTasksNeeded = validateNumTasksAgainstMaxTasks(datastreamPartitions, numTasksNeeded);
      if (numTasksNeeded > taskCount) {
        updateNumTasksAndForceTaskCreation(datastreamPartitions, numTasksNeeded, taskCount);
      }
    }

    // Doing assignment
    Map<String, Set<DatastreamTask>> newAssignment = doAssignment(clusterThroughputInfo, currentAssignment,
        unassignedPartitions, datastreamPartitions);
    partitionSanityChecks(newAssignment, datastreamPartitions);

    // verify if the elastic task configurations need adjustment for the datastream.
    int maxTasks = resolveConfigWithMetadata(datastreamPartitions.getDatastreamGroup(), CFG_MAX_TASKS, 0);
    // if numTasks == maxTasks, the task configurations require readjustment from scale point of view.
    if (maxTasks > 0 && maxTasks == getTaskCountForDatastreamGroup(datastreamGroup.getTaskPrefix())) {
      updateOrRegisterElasticTaskAssignmentMetrics(datastreamGroup.getTaskPrefix(), true);
    }

    if (_enablePartitionNumBasedTaskCountEstimation) {
      // if the partition count does not honor the partitionsPerTask configuration, the elastic task configurations
      // require readjustment.
      int partitionsPerTask = getPartitionsPerTask(datastreamPartitions.getDatastreamGroup());
      for (Set<DatastreamTask> tasksSet : newAssignment.values()) {
        for (DatastreamTask task : tasksSet) {
          if (task.getTaskPrefix().equals(datastreamGroup.getTaskPrefix()) && task.getPartitionsV2().size() > partitionsPerTask) {
            updateOrRegisterElasticTaskAssignmentMetrics(task.getTaskPrefix(), true);
            break;
          }
        }
      }
    }
    return newAssignment;
  }

  @VisibleForTesting
  Map<String, Set<DatastreamTask>> doAssignment(ClusterThroughputInfo clusterThroughputInfo,
      Map<String, Set<DatastreamTask>> currentAssignment, List<String> unassignedPartitions,
      DatastreamGroupPartitionsMetadata datastreamPartitions) {
    Map<String, Set<DatastreamTask>> assignment = _assigner.assignPartitions(
        clusterThroughputInfo, currentAssignment, unassignedPartitions, datastreamPartitions, _maxPartitionPerTask);
    LOG.info("New assignment info, assignment: {}", assignment);
    return assignment;
  }

  private ClusterThroughputInfo fetchPartitionThroughputInfo(DatastreamGroup datastreamGroup) {
    AtomicInteger attemptNum = new AtomicInteger(0);
    return PollUtils.poll(() -> {
      try {
        DYNAMIC_METRICS_MANAGER.createOrUpdateMeter(CLASS_NAME, THROUGHPUT_INFO_FETCH_RATE, 1);
        return _throughputProvider.getThroughputInfo(datastreamGroup);
      } catch (Exception ex) {
        attemptNum.set(attemptNum.get() + 1);
        LOG.warn(String.format("Failed to fetch partition throughput info on attempt %d", attemptNum.get()), ex);
        return null;
      }
    }, Objects::nonNull, _throughputInfoFetchRetryPeriodMs, _throughputInfoFetchTimeoutMs)
        .orElseThrow(RetriesExhaustedException::new);
  }

  /**
   * {@inheritDoc}
   */
  @Override
  public List<BrooklinMetricInfo> getMetricInfos() {
    List<BrooklinMetricInfo> baseStrategyMetricInfos = super.getMetricInfos();
    List<BrooklinMetricInfo> metricInfos = new ArrayList<>(baseStrategyMetricInfos);
    metricInfos.add(new BrooklinMeterInfo(CLASS_NAME + "." + THROUGHPUT_INFO_FETCH_RATE));
    metricInfos.addAll(_assigner.getMetricInfos());
    metricInfos.addAll(_throughputProvider.getMetricInfos());
    return Collections.unmodifiableList(metricInfos);
  }

  /**
   * {@inheritDoc}
   */
  @Override
  public void cleanupStrategy() {
    _assigner.cleanupMetrics();
    super.cleanupStrategy();
  }

  @Override
  protected void unregisterMetrics(String datastream) {
    _assigner.unregisterMetricsForDatastream(datastream);
  }
}<|MERGE_RESOLUTION|>--- conflicted
+++ resolved
@@ -143,15 +143,10 @@
         numTasksNeeded = numTasksEstimateBasedOnPartitionCount;
       }
 
-<<<<<<< HEAD
       LoadBasedTaskCountEstimator estimator = new LoadBasedTaskCountEstimator(_taskCapacityMBps, _taskCapacityUtilizationPct,
           _defaultPartitionBytesInKBRate, _defaultPartitionMsgsInRate);
-      int numTasksEstimateBasedOnLoad = estimator.getTaskCount(clusterThroughputInfo, assignedPartitions, unassignedPartitions);
-=======
-      LoadBasedTaskCountEstimator estimator = new LoadBasedTaskCountEstimator(_taskCapacityMBps, _taskCapacityUtilizationPct);
       int numTasksEstimateBasedOnLoad = estimator.getTaskCount(clusterThroughputInfo, assignedPartitions,
           unassignedPartitions, datastreamGroupName);
->>>>>>> ebefcac3
       numTasksNeeded = Math.max(numTasksNeeded, numTasksEstimateBasedOnLoad);
 
       LOG.info("NumTask estimations for datastream {}: existingTasks: {}, PartitionCountBasedEstimate: {} "
