--- conflicted
+++ resolved
@@ -140,11 +140,6 @@
 
     // TODO Implement metrics
     // Doing assignment
-<<<<<<< HEAD
-    LoadBasedPartitionAssigner partitionAssigner = new LoadBasedPartitionAssigner();
-    return partitionAssigner.assignPartitions(clusterThroughputInfo, currentAssignment,
-        unassignedPartitions, datastreamPartitions, _maxPartitionPerTask);
-=======
     Map<String, Set<DatastreamTask>> newAssignment = doAssignment(clusterThroughputInfo, currentAssignment,
         unassignedPartitions, datastreamPartitions);
     partitionSanityChecks(newAssignment, datastreamPartitions);
@@ -157,10 +152,9 @@
       DatastreamGroupPartitionsMetadata datastreamPartitions) {
     LoadBasedPartitionAssigner partitionAssigner = new LoadBasedPartitionAssigner();
     Map<String, Set<DatastreamTask>> assignment = partitionAssigner.assignPartitions(clusterThroughputInfo,
-        currentAssignment, unassignedPartitions, datastreamPartitions);
+        currentAssignment, unassignedPartitions, datastreamPartitions, _maxPartitionPerTask);
     LOG.info("new assignment info, assignment: {}", assignment);
     return assignment;
->>>>>>> f4cf94d4
   }
 
   private ClusterThroughputInfo fetchPartitionThroughputInfo(DatastreamGroup datastreamGroup) {
